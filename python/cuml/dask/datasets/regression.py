--- conflicted
+++ resolved
@@ -17,17 +17,11 @@
 import dask.array as da
 import numpy as np
 import cupy as cp
-<<<<<<< HEAD
-
-from cuml.utils import with_cupy_rmm
+
 from cuml.dask.datasets.utils import _get_X
 from cuml.dask.datasets.utils import _get_labels
 from cuml.dask.datasets.utils import _create_delayed
-=======
 from cuml.common import with_cupy_rmm
-from cuml.dask.datasets.blobs import _get_X
-from cuml.dask.datasets.blobs import _get_labels
->>>>>>> 1e63912d
 from cuml.dask.common.input_utils import DistributedDataHandler
 from cuml.dask.common.utils import get_client
 
