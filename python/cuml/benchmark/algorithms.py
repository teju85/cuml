--- conflicted
+++ resolved
@@ -159,16 +159,11 @@
         if self.setup_cpu_func is not None:
             all_args = {**self.shared_args, **self.cpu_args}
             all_args = {**all_args, **override_args}
-<<<<<<< HEAD
-            return {"cpu_setup_result":
-                    self.setup_cpu_func(self.cpu_class, data, all_args, self.tmpdir)}
-=======
             return {
                 "cpu_setup_result": self.setup_cpu_func(
-                    self.cpu_class, data, all_args
+                    self.cpu_class, data, all_args, self.tmpdir
                 )
             }
->>>>>>> 88be1f42
         else:
             return {}
 
@@ -176,16 +171,11 @@
         if self.setup_cuml_func is not None:
             all_args = {**self.shared_args, **self.cuml_args}
             all_args = {**all_args, **override_args}
-<<<<<<< HEAD
-            return {"cuml_setup_result":
-                    self.setup_cuml_func(self.cuml_class, data, all_args, self.tmpdir)}
-=======
             return {
                 "cuml_setup_result": self.setup_cuml_func(
-                    self.cuml_class, data, all_args
+                    self.cuml_class, data, all_args, self.tmpdir
                 )
             }
->>>>>>> 88be1f42
         else:
             return {}
 
