--- conflicted
+++ resolved
@@ -45,11 +45,8 @@
 - PR #1258: Documenting new MPI communicator for multi-node multi-GPU testing
 - PR #1345: Removing deprecated should_downcast argument
 - PR #1362: device_buffer in UMAP + Sparse prims
-<<<<<<< HEAD
+- PR #1357: Run benchmarks multiple times for CI
 - PR #1382: ARIMA optimization: move functions to C++ side
-=======
-- PR #1357: Run benchmarks multiple times for CI
->>>>>>> 22f0dd7f
 
 ## Bug Fixes
 - PR #1281: Making rng.h threadsafe
