# cuML 0.15.0 (Date TBD)

## New Features
- PR #2240: Making Dask models pickleable
- PR #2267: CountVectorizer estimator
- PR #2261: Exposing new FAISS metrics through Python API
- PR #2287: Single-GPU TfidfTransformer implementation
- PR #2289: QR SVD solver for MNMG PCA
- PR #2312: column-major support for make_blobs
- PR #2172: Initial support for auto-ARIMA
- PR #2394: Adding cosine & correlation distance for KNN
- PR #2392: PCA can accept sparse inputs, and sparse prim for computing covariance
- PR #2465: Support pandas 1.0+
- PR #2520: TfidfVectorizer estimator

## Improvements
- PR #2336: Eliminate `rmm.device_array` usage
- PR #2262: Using fully shared PartDescriptor in MNMG decomposiition, linear models, and solvers
- PR #2310: Pinning ucx-py to 0.14 to make 0.15 CI pass
- PR #1945: enable clang tidy
- PR #2339: umap performance improvements
- PR #2308: Using fixture for Dask client to eliminate possiblity of not closing
- PR #2345: make C++ logger level definition to be the same as python layer
- PR #2329: Add short commit hash to conda package name
- PR #2363: Update threshold and make other changes for stress tests
- PR #2371: Updating MBSGD tests to use larger batches
- PR #2380: Pinning libcumlprims version to ease future updates
- PR #2405: Remove references to deprecated RMM headers.
- PR #2340: Import ARIMA in the root init file and fix the `test_fit_function` test
- PR #2408: Install meta packages for dependencies
- PR #2417: Move doc customization scripts to Jenkins
- PR #2427: Moving MNMG decomposition to cuml
- PR #2433: Add libcumlprims_mg to CMake
- PR #2420: Add and set convert_dtype default to True in estimator fit methods
- PR #2411: Refactor Mixin classes and use in classifier/regressor estimators
- PR #2442: fix setting RAFT_DIR from the RAFT_PATH env var
- PR #2469: Updating KNN c-api to document all arguments
- PR #2453: Add CumlArray to API doc
- PR #2440: Use Treelite Conda package
- PR #2403: Support for input and output type consistency in logistic regression predict_proba
- PR #2473: Add metrics.roc_auc_score to API docs. Additional readability and minor docs bug fixes
- PR #2468: Add `_n_features_in_` attribute to all single GPU estimators that implement fit
- PR #2490: Moving MNMG KMeans to cuml
- PR #2483: Moving MNMG KNN to cuml
- PR #2492: Adding additional assertions to mnmg nearest neighbors pytests
- PR #2439: Update dask RF code to have print_detailed function
- PR #2431: Match output of classifier predict with target dtype
<<<<<<< HEAD
- PR #2237: Refactor RF cython code
=======
- PR #2513: Fixing LGTM Analysis Issues
>>>>>>> 069a2292
- PR #2099: Raise an error when float64 data is used with dask RF
- PR #2526: Removing PCA TSQR as a solver due to scalability issues
- PR #2538: Remove Protobuf dependency

## Bug Fixes
- PR #2369: Update RF code to fix set_params memory leak
- PR #2364: Fix for random projection
- PR #2373: Use Treelite Pip package in GPU testing
- PR #2376: Update documentation Links
- PR #2407: fixed batch count in DBScan for integer overflow case
- PR #2413: CumlArray and related methods updates to account for cuDF.Buffer contiguity update
- PR #2424: --singlegpu flag fix on build.sh script
- PR #2432: Using correct algo_name for UMAP in benchmark tests
- PR #2445: Restore access to coef_ property of Lasso
- PR #2441: Change p2p_enabled definition to work without ucx
- PR #2447: Drop `nvstrings`
- PR #2450: Update local build to use new gpuCI image
- PR #2454: Mark RF memleak test as XFAIL, because we can't detect memleak reliably
- PR #2455: Use correct field to store data type in `LabelEncoder.fit_transform`
- PR #2475: Fix typo in build.sh
- PR #2496: Fixing indentation for simulate_data in test_fil.py
- PR #2494: Set QN regularization strength consistent with scikit-learn
- PR #2486: Fix cupy input to kmeans init
- PR #2497: Changes to accomodate cuDF unsigned categorical changes
- PR #2507: Import `treelite.sklearn`
- PR #2521: Fixing invalid smem calculation in KNeighborsCLassifier
- PR #2515: Increase tolerance for LogisticRegression test
- PR #2542: Fix small memory leak in TSNE

# cuML 0.14.0 (03 Jun 2020)

## New Features
- PR #1994: Support for distributed OneHotEncoder
- PR #1892: One hot encoder implementation with cupy
- PR #1655: Adds python bindings for homogeneity score
- PR #1704: Adds python bindings for completeness score
- PR #1687: Adds python bindings for mutual info score
- PR #1980: prim: added a new write-only unary op prim
- PR #1867: C++: add logging interface support in cuML based spdlog
- PR #1902: Multi class inference in FIL C++ and importing multi-class forests from treelite
- PR #1906: UMAP MNMG
- PR #2067: python: wrap logging interface in cython
- PR #2083: Added dtype, order, and use_full_low_rank to MNMG `make_regression`
- PR #2074: SG and MNMG `make_classification`
- PR #2127: Added order to SG `make_blobs`, and switch from C++ to cupy based implementation
- PR #2057: Weighted k-means
- PR #2256: Add a `make_arima` generator
- PR #2245: ElasticNet, Lasso and Coordinate Descent MNMG
- PR #2242: Pandas input support with output as NumPy arrays by default
- PR #1728: Added notebook testing to gpuCI gpu build

## Improvements
- PR #1931: C++: enabled doxygen docs for all of the C++ codebase
- PR #1944: Support for dask_cudf.core.Series in _extract_partitions
- PR #1947: Cleaning up cmake
- PR #1927: Use Cython's `new_build_ext` (if available)
- PR #1946: Removed zlib dependency from cmake
- PR #1988: C++: cpp bench refactor
- PR #1873: Remove usage of nvstring and nvcat from LabelEncoder
- PR #1968: Update SVC SVR with cuML Array
- PR #1972: updates to our flow to use conda-forge's clang and clang-tools packages
- PR #1974: Reduce ARIMA testing time
- PR #1984: Enable Ninja build
- PR #1985: C++ UMAP parametrizable tests
- PR #2005: Adding missing algorithms to cuml benchmarks and notebook
- PR #2016: Add capability to setup.py and build.sh to fully clean all cython build files and artifacts
- PR #2044: A cuda-memcheck helper wrapper for devs
- PR #2018: Using `cuml.dask.part_utils.extract_partitions` and removing similar, duplicated code
- PR #2019: Enable doxygen build in our nightly doc build CI script
- PR #1996: Cythonize in parallel
- PR #2032: Reduce number of tests for MBSGD to improve CI running time
- PR #2031: Encapsulating UCX-py interactions in singleton
- PR #2029: Add C++ ARIMA log-likelihood benchmark
- PR #2085: Convert TSNE to use CumlArray
- PR #2051: Reduce the time required to run dask pca and dask tsvd tests
- PR #1981: Using CumlArray in kNN and DistributedDataHandler in dask kNN
- PR #2053: Introduce verbosity level in C++ layer instead of boolean `verbose` flag
- PR #2047: Make internal streams non-blocking w.r.t. NULL stream
- PR #2048: Random forest testing speedup
- PR #2058: Use CumlArray in Random Projection
- PR #2068: Updating knn class probabilities to use make_monotonic instead of binary search
- PR #2062: Adding random state to UMAP mnmg tests
- PR #2064: Speed-up K-Means test
- PR #2015: Renaming .h to .cuh in solver, dbscan and svm
- PR #2080: Improved import of sparse FIL forests from treelite
- PR #2090: Upgrade C++ build to C++14 standard
- PR #2089: CI: enabled cuda-memcheck on ml-prims unit-tests during nightly build
- PR #2128: Update Dask RF code to reduce the time required for GPU predict to run
- PR #2125: Build infrastructure to use RAFT
- PR #2131: Update Dask RF fit to use DistributedDataHandler
- PR #2055: Update the metrics notebook to use important cuML models
- PR #2095: Improved import of src_prims/utils.h, making it less ambiguous
- PR #2118: Updating SGD & mini-batch estimators to use CumlArray
- PR #2120: Speeding up dask RandomForest tests
- PR #1883: Use CumlArray in ARIMA
- PR #877: Adding definition of done criteria to wiki
- PR #2135: A few optimizations to UMAP fuzzy simplicial set
- PR #1914: Change the meaning of ARIMA's intercept to match the literature
- PR #2098: Renaming .h to .cuh in decision_tree, glm, pca
- PR #2150: Remove deprecated RMM calls in RMM allocator adapter
- PR #2146: Remove deprecated kalman filter
- PR #2151: Add pytest duration and pytest timeout
- PR #2156: Add Docker 19 support to local gpuci build
- PR #2178: Reduce duplicated code in RF
- PR #2124: Expand tutorial docs and sample notebook
- PR #2175: Allow CPU-only and dataset params for benchmark sweeps
- PR #2186: Refactor cython code to build OPG structs in common utils file
- PR #2180: Add fully single GPU singlegpu python build
- PR #2187: CMake improvements to manage conda environment dependencies
- PR #2185: Add has_sklearn function and use it in datasets/classification.
- PR #2193: Order-independent local shuffle in `cuml.dask.make_regression`
- PR #2204: Update python layer to use the logger interface
- PR #2184: Refoctor headers for holtwinters, rproj, tsvd, tsne, umap
- PR #2199: Remove unncessary notebooks
- PR #2195: Separating fit and transform calls in SG, MNMG PCA to save transform array memory consumption
- PR #2201: Re-enabling UMAP repro tests
- PR #2132: Add SVM C++ benchmarks
- PR #2196: Updates to benchmarks. Moving notebook
- PR #2208: Coordinate Descent, Lasso and ElasticNet CumlArray updates
- PR #2210: Updating KNN tests to evaluate multiple index partitions
- PR #2205: Use timeout to add 2 hour hard limit to dask tests
- PR #2212: Improve DBScan batch count / memory estimation
- PR #2213: Standardized include statements across all cpp source files, updated copyright on all modified files
- PR #2214: Remove utils folder and refactor to common folder
- PR #2220: Final refactoring of all src_prims header files following rules as specified in #1675
- PR #2225: input_to_cuml_array keep order option, test updates and cleanup
- PR #2244: Re-enable slow ARIMA tests as stress tests
- PR #2231: Using OPG structs from `cuml.common` in decomposition algorithms
- PR #2257: Update QN and LogisticRegression to use CumlArray
- PR #2259: Add CumlArray support to Naive Bayes
- PR #2252: Add benchmark for the Gram matrix prims
- PR #2263: Faster serialization for Treelite objects with RF
- PR #2264: Reduce build time for cuML by using make_blobs from libcuml++ interface
- PR #2269: Add docs targets to build.sh and fix python cuml.common docs
- PR #2271: Clarify doc for `_unique` default implementation in OneHotEncoder
- PR #2272: Add docs build.sh script to repository
- PR #2276: Ensure `CumlArray` provided `dtype` conforms
- PR #2281: Rely on cuDF's `Serializable` in `CumlArray`
- PR #2284: Reduce dataset size in SG RF notebook to reduce run time of sklearn
- PR #2285: Increase the threshold for elastic_net test in dask/test_coordinate_descent
- PR #2314: Update FIL default values, documentation and test
- PR #2316: 0.14 release docs additions and fixes
- PR #2320: Add prediction notes to RF docs
- PR #2323: Change verbose levels and parameter name to match Scikit-learn API
- PR #2324: Raise an error if n_bins > number of training samples in RF
- PR #2335: Throw a warning if treelite cannot be imported and `load_from_sklearn` is used

## Bug Fixes
- PR #1939: Fix syntax error in cuml.common.array
- PR #1941: Remove c++ cuda flag that was getting duplicated in CMake
- PR #1971: python: Correctly honor --singlegpu option and CUML_BUILD_PATH env variable
- PR #1969: Update libcumlprims to 0.14
- PR #1973: Add missing mg files for setup.py --singlegpu flag
- PR #1993: Set `umap_transform_reproducibility` tests to xfail
- PR #2004: Refactoring the arguments to `plant()` call
- PR #2017: Fixing memory issue in weak cc prim
- PR #2028: Skipping UMAP knn reproducibility tests until we figure out why its failing in CUDA 10.2
- PR #2024: Fixed cuda-memcheck errors with sample-without-replacement prim
- PR #1540: prims: support for custom math-type used for computation inside adjusted rand index prim
- PR #2077: dask-make blobs arguments to match sklearn
- PR #2059: Make all Scipy imports conditional
- PR #2078: Ignore negative cache indices in get_vecs
- PR #2084: Fixed cuda-memcheck errors with COO unit-tests
- PR #2087: Fixed cuda-memcheck errors with dispersion prim
- PR #2096: Fixed syntax error with nightly build command for memcheck unit-tests
- PR #2115: Fixed contingency matrix prim unit-tests for computing correct golden values
- PR #2107: Fix PCA transform
- PR #2109: input_to_cuml_array __cuda_array_interface__ bugfix
- PR #2117: cuDF __array__ exception small fixes
- PR #2139: CumlArray for adjusted_rand_score
- PR #2140: Returning self in fit model functions
- PR #2144: Remove GPU arch < 60 from CMake build
- PR #2153: Added missing namespaces to some Decision Tree files
- PR #2155: C++: fix doxygen build break
- PR #2161: Replacing depreciated bruteForceKnn
- PR #2162: Use stream in transpose prim
- PR #2165: Fit function test correction
- PR #2166: Fix handling of temp file in RF pickling
- PR #2176: C++: fix for adjusted rand index when input array is all zeros
- PR #2179: Fix clang tools version in libcuml recipe
- PR #2183: Fix RAFT in nightly package
- PR #2191: Fix placement of SVM parameter documentation and add examples
- PR #2212: Fix DBScan results (no propagation of labels through border points)
- PR #2215: Fix the printing of forest object
- PR #2217: Fix opg_utils naming to fix singlegpu build
- PR #2223: Fix bug in ARIMA C++ benchmark
- PR #2224: Temporary fix for CI until new Dask version is released
- PR #2228: Update to use __reduce_ex__ in CumlArray to override cudf.Buffer
- PR #2249: Fix bug in UMAP continuous target metrics
- PR #2258: Fix doxygen build break
- PR #2255: Set random_state for train_test_split function in dask RF
- PR #2275: Fix RF fit memory leak
- PR #2274: Fix parameter name verbose to verbosity in mnmg OneHotEncoder
- PR #2277: Updated cub repo path and branch name
- PR #2282: Fix memory leak in Dask RF concatenation
- PR #2301: Scaling KNN dask tests sample size with n GPUs
- PR #2293: Contiguity fixes for input_to_cuml_array and train_test_split
- PR #2295: Fix convert_to_dtype copy even with same dtype
- PR #2305: Fixed race condition in DBScan
- PR #2354: Fix broken links in README

# cuML 0.13.0 (31 Mar 2020)

## New Features
- PR #1777: Python bindings for entropy
- PR #1742: Mean squared error implementation with cupy
- PR #1817: Confusion matrix implementation with cupy (SNSG and MNMG)
- PR #1766: Mean absolute error implementation with cupy
- PR #1766: Mean squared log error implementation with cupy
- PR #1635: cuML Array shim and configurable output added to cluster methods
- PR #1586: Seasonal ARIMA
- PR #1683: cuml.dask make_regression
- PR #1689: Add framework for cuML Dask serializers
- PR #1709: Add `decision_function()` and `predict_proba()` for LogisticRegression
- PR #1714: Add `print_env.sh` file to gather important environment details
- PR #1750: LinearRegression CumlArray for configurable output
- PR #1814: ROC AUC score implementation with cupy
- PR #1767: Single GPU decomposition models configurable output
- PR #1646: Using FIL to predict in MNMG RF
- PR #1778: Make cuML Handle picklable
- PR #1738: cuml.dask refactor beginning and dask array input option for OLS, Ridge and KMeans
- PR #1874: Add predict_proba function to RF classifier
- PR #1815: Adding KNN parameter to UMAP
- PR #1978: Adding `predict_proba` function to dask RF

## Improvements
- PR #1644: Add `predict_proba()` for FIL binary classifier
- PR #1620: Pickling tests now automatically finds all model classes inheriting from cuml.Base
- PR #1637: Update to newer treelite version with XGBoost 1.0 compatibility
- PR #1632: Fix MBSGD models inheritance, they now inherits from cuml.Base
- PR #1628: Remove submodules from cuML
- PR #1755: Expose the build_treelite function for python
- PR #1649: Add the fil_sparse_format variable option to RF API
- PR #1647: storage_type=AUTO uses SPARSE for large models
- PR #1668: Update the warning statement thrown in RF when the seed is set but n_streams is not 1
- PR #1662: use of direct cusparse calls for coo2csr, instead of depending on nvgraph
- PR #1747: C++: dbscan performance improvements and cleanup
- PR #1697: Making trustworthiness batchable and using proper workspace
- PR #1721: Improving UMAP pytests
- PR #1717: Call `rmm_cupy_allocator` for CuPy allocations
- PR #1718: Import `using_allocator` from `cupy.cuda`
- PR #1723: Update RF Classifier to throw an exception for multi-class pickling
- PR #1726: Decorator to allocate CuPy arrays with RMM
- PR #1719: UMAP random seed reproducibility
- PR #1748: Test serializing `CumlArray` objects
- PR #1776: Refactoring pca/tsvd distributed
- PR #1762: Update CuPy requirement to 7
- PR #1768: C++: Different input and output types for add and subtract prims
- PR #1790: Add support for multiple seeding in k-means++
- PR #1805: Adding new Dask cuda serializers to naive bayes + a trivial perf update
- PR #1812: C++: bench: UMAP benchmark cases added
- PR #1795: Add capability to build CumlArray from bytearray/memoryview objects
- PR #1824: C++: improving the performance of UMAP algo
- PR #1816: Add ARIMA notebook
- PR #1856: Update docs for 0.13
- PR #1827: Add HPO demo Notebook
- PR #1825: `--nvtx` option in `build.sh`
- PR #1847: Update XGBoost version for CI
- PR #1837: Simplify cuML Array construction
- PR #1848: Rely on subclassing for cuML Array serialization
- PR #1866: Minimizing client memory pressure on Naive Bayes
- PR #1788: Removing complexity bottleneck in S-ARIMA
- PR #1873: Remove usage of nvstring and nvcat from LabelEncoder
- PR #1891: Additional improvements to naive bayes tree reduction

## Bug Fixes
- PR #1835 : Fix calling default RF Classification always
- PT #1904: replace cub sort
- PR #1833: Fix depth issue in shallow RF regression estimators
- PR #1770: Warn that KalmanFilter is deprecated
- PR #1775: Allow CumlArray to work with inputs that have no 'strides' in array interface
- PR #1594: Train-test split is now reproducible
- PR #1590: Fix destination directory structure for run-clang-format.py
- PR #1611: Fixing pickling errors for KNN classifier and regressor
- PR #1617: Fixing pickling issues for SVC and SVR
- PR #1634: Fix title in KNN docs
- PR #1627: Adding a check for multi-class data in RF classification
- PR #1654: Skip treelite patch if its already been applied
- PR #1661: Fix nvstring variable name
- PR #1673: Using struct for caching dlsym state in communicator
- PR #1659: TSNE - introduce 'convert_dtype' and refactor class attr 'Y' to 'embedding_'
- PR #1672: Solver 'svd' in Linear and Ridge Regressors when n_cols=1
- PR #1670: Lasso & ElasticNet - cuml Handle added
- PR #1671: Update for accessing cuDF Series pointer
- PR #1652: Support XGBoost 1.0+ models in FIL
- PR #1702: Fix LightGBM-FIL validation test
- PR #1701: test_score kmeans test passing with newer cupy version
- PR #1706: Remove multi-class bug from QuasiNewton
- PR #1699: Limit CuPy to <7.2 temporarily
- PR #1708: Correctly deallocate cuML handles in Cython
- PR #1730: Fixes to KF for test stability (mainly in CUDA 10.2)
- PR #1729: Fixing naive bayes UCX serialization problem in fit()
- PR #1749: bug fix rf classifier/regressor on seg fault in bench
- PR #1751: Updated RF documentation
- PR #1765: Update the checks for using RF GPU predict
- PR #1787: C++: unit-tests to check for RF accuracy. As well as a bug fix to improve RF accuracy
- PR #1793: Updated fil pyx to solve memory leakage issue
- PR #1810: Quickfix - chunkage in dask make_regression
- PR #1842: DistributedDataHandler not properly setting 'multiple'
- PR #1849: Critical fix in ARIMA initial estimate
- PR #1851: Fix for cuDF behavior change for multidimensional arrays
- PR #1852: Remove Thrust warnings
- PR #1868: Turning off IPC caching until it is fixed in UCX-py/UCX
- PR #1876: UMAP exponential decay parameters fix
- PR #1887: Fix hasattr for missing attributes on base models
- PR #1877: Remove resetting index in shuffling in train_test_split
- PR #1893: Updating UCX in comms to match current UCX-py
- PR #1888: Small train_test_split test fix
- PR #1899: Fix dask `extract_partitions()`, remove transformation as instance variable in PCA and TSVD and match sklearn APIs
- PR #1920: Temporarily raising threshold for UMAP reproducibility tests
- PR #1918: Create memleak fixture to skip memleak tests in CI for now
- PR #1926: Update batch matrix test margins
- PR #1925: Fix failing dask tests
- PR #1936: Update DaskRF regression test to xfail
- PR #1932: Isolating cause of make_blobs failure
- PR #1951: Dask Random forest regression CPU predict bug fix
- PR #1948: Adjust BatchedMargin margin and disable tests temporarily
- PR #1950: Fix UMAP test failure


# cuML 0.12.0 (04 Feb 2020)

## New Features
- PR #1483: prims: Fused L2 distance and nearest-neighbor prim
- PR #1494: bench: ml-prims benchmark
- PR #1514: bench: Fused L2 NN prim benchmark
- PR #1411: Cython side of MNMG OLS
- PR #1520: Cython side of MNMG Ridge Regression
- PR #1516: Suppor Vector Regression (epsilon-SVR)

## Improvements
- PR #1638: Update cuml/docs/README.md
- PR #1468: C++: updates to clang format flow to make it more usable among devs
- PR #1473: C++: lazy initialization of "costly" resources inside cumlHandle
- PR #1443: Added a new overloaded GEMM primitive
- PR #1489: Enabling deep trees using Gather tree builder
- PR #1463: Update FAISS submodule to 1.6.1
- PR #1488: Add codeowners
- PR #1432: Row-major (C-style) GPU arrays for benchmarks
- PR #1490: Use dask master instead of conda package for testing
- PR #1375: Naive Bayes & Distributed Naive Bayes
- PR #1377: Add GPU array support for FIL benchmarking
- PR #1493: kmeans: add tiling support for 1-NN computation and use fusedL2-1NN prim for L2 distance metric
- PR #1532: Update CuPy to >= 6.6 and allow 7.0
- PR #1528: Re-enabling KNN using dynamic library loading for UCX in communicator
- PR #1545: Add conda environment version updates to ci script
- PR #1541: Updates for libcudf++ Python refactor
- PR #1555: FIL-SKL, an SKLearn-based benchmark for FIL
- PR #1537: Improve pickling and scoring suppport for many models to support hyperopt
- PR #1551: Change custom kernel to cupy for col/row order transform
- PR #1533: C++: interface header file separation for SVM
- PR #1560: Helper function to allocate all new CuPy arrays with RMM memory management
- PR #1570: Relax nccl in conda recipes to >=2.4 (matching CI)
- PR #1578: Add missing function information to the cuML documenataion
- PR #1584: Add has_scipy utility function for runtime check
- PR #1583: API docs updates for 0.12
- PR #1591: Updated FIL documentation

## Bug Fixes
- PR #1470: Documentation: add make_regression, fix ARIMA section
- PR #1482: Updated the code to remove sklearn from the mbsgd stress test
- PR #1491: Update dev environments for 0.12
- PR #1512: Updating setup_cpu() in SpeedupComparisonRunner
- PR #1498: Add build.sh to code owners
- PR #1505: cmake: added correct dependencies for prims-bench build
- PR #1534: Removed TODO comment in create_ucp_listeners()
- PR #1548: Fixing umap extra unary op in knn graph
- PR #1547: Fixing MNMG kmeans score. Fixing UMAP pickling before fit(). Fixing UMAP test failures.
- PR #1557: Increasing threshold for kmeans score
- PR #1562: Increasing threshold even higher
- PR #1564: Fixed a typo in function cumlMPICommunicator_impl::syncStream
- PR #1569: Remove Scikit-learn exception and depedenncy in SVM
- PR #1575: Add missing dtype parameter in call to strides to order for CuPy 6.6 code path
- PR #1574: Updated the init file to include SVM
- PR #1589: Fixing the default value for RF and updating mnmg predict to accept cudf
- PR #1601: Fixed wrong datatype used in knn voting kernel

# cuML 0.11.0 (11 Dec 2019)

## New Features

- PR #1295: Cython side of MNMG PCA
- PR #1218: prims: histogram prim
- PR #1129: C++: Separate include folder for C++ API distribution
- PR #1282: OPG KNN MNMG Code (disabled for 0.11)
- PR #1242: Initial implementation of FIL sparse forests
- PR #1194: Initial ARIMA time-series modeling support.
- PR #1286: Importing treelite models as FIL sparse forests
- PR #1285: Fea minimum impurity decrease RF param
- PR #1301: Add make_regression to generate regression datasets
- PR #1322: RF pickling using treelite, protobuf and FIL
- PR #1332: Add option to cuml.dask make_blobs to produce dask array
- PR #1307: Add RF regression benchmark
- PR #1327: Update the code to build treelite with protobuf
- PR #1289: Add Python benchmarking support for FIL
- PR #1371: Cython side of MNMG tSVD
- PR #1386: Expose SVC decision function value

## Improvements
- PR #1170: Use git to clone subprojects instead of git submodules
- PR #1239: Updated the treelite version
- PR #1225: setup.py clone dependencies like cmake and correct include paths
- PR #1224: Refactored FIL to prepare for sparse trees
- PR #1249: Include libcuml.so C API in installed targets
- PR #1259: Conda dev environment updates and use libcumlprims current version in CI
- PR #1277: Change dependency order in cmake for better printing at compile time
- PR #1264: Add -s flag to GPU CI pytest for better error printing
- PR #1271: Updated the Ridge regression documentation
- PR #1283: Updated the cuMl docs to include MBSGD and adjusted_rand_score
- PR #1300: Lowercase parameter versions for FIL algorithms
- PR #1312: Update CuPy to version 6.5 and use conda-forge channel
- PR #1336: Import SciKit-Learn models into FIL
- PR #1314: Added options needed for ASVDb output (CUDA ver, etc.), added option
  to select algos
- PR #1335: Options to print available algorithms and datasets
  in the Python benchmark
- PR #1338: Remove BUILD_ABI references in CI scripts
- PR #1340: Updated unit tests to uses larger dataset
- PR #1351: Build treelite temporarily for GPU CI testing of FIL Scikit-learn
  model importing
- PR #1367: --test-split benchmark parameter for train-test split
- PR #1360: Improved tests for importing SciKit-Learn models into FIL
- PR #1368: Add --num-rows benchmark command line argument
- PR #1351: Build treelite temporarily for GPU CI testing of FIL Scikit-learn model importing
- PR #1366: Modify train_test_split to use CuPy and accept device arrays
- PR #1258: Documenting new MPI communicator for multi-node multi-GPU testing
- PR #1345: Removing deprecated should_downcast argument
- PR #1362: device_buffer in UMAP + Sparse prims
- PR #1376: AUTO value for FIL algorithm
- PR #1408: Updated pickle tests to delete the pre-pickled model to prevent pointer leakage
- PR #1357: Run benchmarks multiple times for CI
- PR #1382: ARIMA optimization: move functions to C++ side
- PR #1392: Updated RF code to reduce duplication of the code
- PR #1444: UCX listener running in its own isolated thread
- PR #1445: Improved performance of FIL sparse trees
- PR #1431: Updated API docs
- PR #1441: Remove unused CUDA conda labels
- PR #1439: Match sklearn 0.22 default n_estimators for RF and fix test errors
- PR #1461: Add kneighbors to API docs

## Bug Fixes
- PR #1281: Making rng.h threadsafe
- PR #1212: Fix cmake git cloning always running configure in subprojects
- PR #1261: Fix comms build errors due to cuml++ include folder changes
- PR #1267: Update build.sh for recent change of building comms in main CMakeLists
- PR #1278: Removed incorrect overloaded instance of eigJacobi
- PR #1302: Updates for numba 0.46
- PR #1313: Updated the RF tests to set the seed and n_streams
- PR #1319: Using machineName arg passed in instead of default for ASV reporting
- PR #1326: Fix illegal memory access in make_regression (bounds issue)
- PR #1330: Fix C++ unit test utils for better handling of differences near zero
- PR #1342: Fix to prevent memory leakage in Lasso and ElasticNet
- PR #1337: Fix k-means init from preset cluster centers
- PR #1354: Fix SVM gamma=scale implementation
- PR #1344: Change other solver based methods to create solver object in init
- PR #1373: Fixing a few small bugs in make_blobs and adding asserts to pytests
- PR #1361: Improve SMO error handling
- PR #1384: Lower expectations on batched matrix tests to prevent CI failures
- PR #1380: Fix memory leaks in ARIMA
- PR #1391: Lower expectations on batched matrix tests even more
- PR #1394: Warning added in svd for cuda version 10.1
- PR #1407: Resolved RF predict issues and updated RF docstring
- PR #1401: Patch for lbfgs solver for logistic regression with no l1 penalty
- PR #1416: train_test_split numba and rmm device_array output bugfix
- PR #1419: UMAP pickle tests are using wrong n_neighbors value for trustworthiness
- PR #1438: KNN Classifier to properly return Dataframe with Dataframe input
- PR #1425: Deprecate seed and use random_state similar to Scikit-learn in train_test_split
- PR #1458: Add joblib as an explicit requirement
- PR #1474: Defer knn mnmg to 0.12 nightly builds and disable ucx-py dependency

# cuML 0.10.0 (16 Oct 2019)

## New Features
- PR #1148: C++ benchmark tool for c++/CUDA code inside cuML
- PR #1071: Selective eigen solver of cuSolver
- PR #1073: Updating RF wrappers to use FIL for GPU accelerated prediction
- PR #1104: CUDA 10.1 support
- PR #1113: prims: new batched make-symmetric-matrix primitive
- PR #1112: prims: new batched-gemv primitive
- PR #855: Added benchmark tools
- PR #1149 Add YYMMDD to version tag for nightly conda packages
- PR #892: General Gram matrices prim
- PR #912: Support Vector Machine
- PR #1274: Updated the RF score function to use GPU predict

## Improvements
- PR #961: High Peformance RF; HIST algo
- PR #1028: Dockerfile updates after dir restructure. Conda env yaml to add statsmodels as a dependency
- PR #1047: Consistent OPG interface for kmeans, based on internal libcumlprims update
- PR #763: Add examples to train_test_split documentation
- PR #1093: Unified inference kernels for different FIL algorithms
- PR #1076: Paying off some UMAP / Spectral tech debt.
- PR #1086: Ensure RegressorMixin scorer uses device arrays
- PR #1110: Adding tests to use default values of parameters of the models
- PR #1108: input_to_host_array function in input_utils for input processing to host arrays
- PR #1114: K-means: Exposing useful params, removing unused params, proxying params in Dask
- PR #1138: Implementing ANY_RANK semantics on irecv
- PR #1142: prims: expose separate InType and OutType for unaryOp and binaryOp
- PR #1115: Moving dask_make_blobs to cuml.dask.datasets. Adding conversion to dask.DataFrame
- PR #1136: CUDA 10.1 CI updates
- PR #1135: K-means: add boundary cases for kmeans||, support finer control with convergence
- PR #1163: Some more correctness improvements. Better verbose printing
- PR #1165: Adding except + in all remaining cython
- PR #1186: Using LocalCUDACluster Pytest fixture
- PR #1173: Docs: Barnes Hut TSNE documentation
- PR #1176: Use new RMM API based on Cython
- PR #1219: Adding custom bench_func and verbose logging to cuml.benchmark
- PR #1247: Improved MNMG RF error checking

## Bug Fixes

- PR #1231: RF respect number of cuda streams from cuml handle
- PR #1230: Rf bugfix memleak in regression
- PR #1208: compile dbscan bug
- PR #1016: Use correct libcumlprims version in GPU CI
- PR #1040: Update version of numba in development conda yaml files
- PR #1043: Updates to accomodate cuDF python code reorganization
- PR #1044: Remove nvidia driver installation from ci/cpu/build.sh
- PR #991: Barnes Hut TSNE Memory Issue Fixes
- PR #1075: Pinning Dask version for consistent CI results
- PR #990: Barnes Hut TSNE Memory Issue Fixes
- PR #1066: Using proper set of workers to destroy nccl comms
- PR #1072: Remove pip requirements and setup
- PR #1074: Fix flake8 CI style check
- PR #1087: Accuracy improvement for sqrt/log in RF max_feature
- PR #1088: Change straggling numba python allocations to use RMM
- PR #1106: Pinning Distributed version to match Dask for consistent CI results
- PR #1116: TSNE CUDA 10.1 Bug Fixes
- PR #1132: DBSCAN Batching Bug Fix
- PR #1162: DASK RF random seed bug fix
- PR #1164: Fix check_dtype arg handling for input_to_dev_array
- PR #1171: SVM prediction bug fix
- PR #1177: Update dask and distributed to 2.5
- PR #1204: Fix SVM crash on Turing
- PR #1199: Replaced sprintf() with snprintf() in THROW()
- PR #1205: Update dask-cuda in yml envs
- PR #1211: Fixing Dask k-means transform bug and adding test
- PR #1236: Improve fix for SMO solvers potential crash on Turing
- PR #1251: Disable compiler optimization for CUDA 10.1 for distance prims
- PR #1260: Small bugfix for major conversion in input_utils
- PR #1276: Fix float64 prediction crash in test_random_forest

# cuML 0.9.0 (21 Aug 2019)

## New Features

- PR #894: Convert RF to treelite format
- PR #826: Jones transformation of params for ARIMA models timeSeries ml-prim
- PR #697: Silhouette Score metric ml-prim
- PR #674: KL Divergence metric ml-prim
- PR #787: homogeneity, completeness and v-measure metrics ml-prim
- PR #711: Mutual Information metric ml-prim
- PR #724: Entropy metric ml-prim
- PR #766: Expose score method based on inertia for KMeans
- PR #823: prims: cluster dispersion metric
- PR #816: Added inverse_transform() for LabelEncoder
- PR #789: prims: sampling without replacement
- PR #813: prims: Col major istance prim
- PR #635: Random Forest & Decision Tree Regression (Single-GPU)
- PR #819: Forest Inferencing Library (FIL)
- PR #829: C++: enable nvtx ranges
- PR #835: Holt-Winters algorithm
- PR #837: treelite for decision forest exchange format
- PR #871: Wrapper for FIL
- PR #870: make_blobs python function
- PR #881: wrappers for accuracy_score and adjusted_rand_score functions
- PR #840: Dask RF classification and regression
- PR #870: make_blobs python function
- PR #879: import of treelite models to FIL
- PR #892: General Gram matrices prim
- PR #883: Adding MNMG Kmeans
- PR #930: Dask RF
- PR #882: TSNE - T-Distributed Stochastic Neighbourhood Embedding
- PR #624: Internals API & Graph Based Dimensionality Reductions Callback
- PR #926: Wrapper for FIL
- PR #994: Adding MPI comm impl for testing / benchmarking MNMG CUDA
- PR #960: Enable using libcumlprims for MG algorithms/prims

## Improvements
- PR #822: build: build.sh update to club all make targets together
- PR #807: Added development conda yml files
- PR #840: Require cmake >= 3.14
- PR #832: Stateless Decision Tree and Random Forest API
- PR #857: Small modifications to comms for utilizing IB w/ Dask
- PR #851: Random forest Stateless API wrappers
- PR #865: High Performance RF
- PR #895: Pretty prints arguments!
- PR #920: Add an empty marker kernel for tracing purposes
- PR #915: syncStream added to cumlCommunicator
- PR #922: Random Forest support in FIL
- PR #911: Update headers to credit CannyLabs BH TSNE implementation
- PR #918: Streamline CUDA_REL environment variable
- PR #924: kmeans: updated APIs to be stateless, refactored code for mnmg support
- PR #950: global_bias support in FIL
- PR #773: Significant improvements to input checking of all classes and common input API for Python
- PR #957: Adding docs to RF & KMeans MNMG. Small fixes for release
- PR #965: Making dask-ml a hard dependency
- PR #976: Update api.rst for new 0.9 classes
- PR #973: Use cudaDeviceGetAttribute instead of relying on cudaDeviceProp object being passed
- PR #978: Update README for 0.9
- PR #1009: Fix references to notebooks-contrib
- PR #1015: Ability to control the number of internal streams in cumlHandle_impl via cumlHandle
- PR #1175: Add more modules to docs ToC

## Bug Fixes

- PR #923: Fix misshapen level/trend/season HoltWinters output
- PR #831: Update conda package dependencies to cudf 0.9
- PR #772: Add missing cython headers to SGD and CD
- PR #849: PCA no attribute trans_input_ transform bug fix
- PR #869: Removing incorrect information from KNN Docs
- PR #885: libclang installation fix for GPUCI
- PR #896: Fix typo in comms build instructions
- PR #921: Fix build scripts using incorrect cudf version
- PR #928: TSNE Stability Adjustments
- PR #934: Cache cudaDeviceProp in cumlHandle for perf reasons
- PR #932: Change default param value for RF classifier
- PR #949: Fix dtype conversion tests for unsupported cudf dtypes
- PR #908: Fix local build generated file ownerships
- PR #983: Change RF max_depth default to 16
- PR #987: Change default values for knn
- PR #988: Switch to exact tsne
- PR #991: Cleanup python code in cuml.dask.cluster
- PR #996: ucx_initialized being properly set in CommsContext
- PR #1007: Throws a well defined error when mutigpu is not enabled
- PR #1018: Hint location of nccl in build.sh for CI
- PR #1022: Using random_state to make K-Means MNMG tests deterministic
- PR #1034: Fix typos and formatting issues in RF docs
- PR #1052: Fix the rows_sample dtype to float

# cuML 0.8.0 (27 June 2019)

## New Features

- PR #652: Adjusted Rand Index metric ml-prim
- PR #679: Class label manipulation ml-prim
- PR #636: Rand Index metric ml-prim
- PR #515: Added Random Projection feature
- PR #504: Contingency matrix ml-prim
- PR #644: Add train_test_split utility for cuDF dataframes
- PR #612: Allow Cuda Array Interface, Numba inputs and input code refactor
- PR #641: C: Separate C-wrapper library build to generate libcuml.so
- PR #631: Add nvcategory based ordinal label encoder
- PR #681: Add MBSGDClassifier and MBSGDRegressor classes around SGD
- PR #705: Quasi Newton solver and LogisticRegression Python classes
- PR #670: Add test skipping functionality to build.sh
- PR #678: Random Forest Python class
- PR #684: prims: make_blobs primitive
- PR #673: prims: reduce cols by key primitive
- PR #812: Add cuML Communications API & consolidate Dask cuML

## Improvements

- PR #597: C++ cuML and ml-prims folder refactor
- PR #590: QN Recover from numeric errors
- PR #482: Introduce cumlHandle for pca and tsvd
- PR #573: Remove use of unnecessary cuDF column and series copies
- PR #601: Cython PEP8 cleanup and CI integration
- PR #596: Introduce cumlHandle for ols and ridge
- PR #579: Introduce cumlHandle for cd and sgd, and propagate C++ errors in cython level for cd and sgd
- PR #604: Adding cumlHandle to kNN, spectral methods, and UMAP
- PR #616: Enable clang-format for enforcing coding style
- PR #618: CI: Enable copyright header checks
- PR #622: Updated to use 0.8 dependencies
- PR #626: Added build.sh script, updated CI scripts and documentation
- PR #633: build: Auto-detection of GPU_ARCHS during cmake
- PR #650: Moving brute force kNN to prims. Creating stateless kNN API.
- PR #662: C++: Bulk clang-format updates
- PR #671: Added pickle pytests and correct pickling of Base class
- PR #675: atomicMin/Max(float, double) with integer atomics and bit flipping
- PR #677: build: 'deep-clean' to build.sh to clean faiss build as well
- PR #683: Use stateless c++ API in KNN so that it can be pickled properly
- PR #686: Use stateless c++ API in UMAP so that it can be pickled properly
- PR #695: prims: Refactor pairwise distance
- PR #707: Added stress test and updated documentation for RF
- PR #701: Added emacs temporary file patterns to .gitignore
- PR #606: C++: Added tests for host_buffer and improved device_buffer and host_buffer implementation
- PR #726: Updated RF docs and stress test
- PR #730: Update README and RF docs for 0.8
- PR #744: Random projections generating binomial on device. Fixing tests.
- PR #741: Update API docs for 0.8
- PR #754: Pickling of UMAP/KNN
- PR #753: Made PCA and TSVD picklable
- PR #746: LogisticRegression and QN API docstrings
- PR #820: Updating DEVELOPER GUIDE threading guidelines

## Bug Fixes
- PR #584: Added missing virtual destructor to deviceAllocator and hostAllocator
- PR #620: C++: Removed old unit-test files in ml-prims
- PR #627: C++: Fixed dbscan crash issue filed in 613
- PR #640: Remove setuptools from conda run dependency
- PR #646: Update link in contributing.md
- PR #649: Bug fix to LinAlg::reduce_rows_by_key prim filed in issue #648
- PR #666: fixes to gitutils.py to resolve both string decode and handling of uncommitted files
- PR #676: Fix template parameters in `bernoulli()` implementation.
- PR #685: Make CuPy optional to avoid nccl conda package conflicts
- PR #687: prims: updated tolerance for reduce_cols_by_key unit-tests
- PR #689: Removing extra prints from NearestNeighbors cython
- PR #718: Bug fix for DBSCAN and increasing batch size of sgd
- PR #719: Adding additional checks for dtype of the data
- PR #736: Bug fix for RF wrapper and .cu print function
- PR #547: Fixed issue if C++ compiler is specified via CXX during configure.
- PR #759: Configure Sphinx to render params correctly
- PR #762: Apply threshold to remove flakiness of UMAP tests.
- PR #768: Fixing memory bug from stateless refactor
- PR #782: Nearest neighbors checking properly whether memory should be freed
- PR #783: UMAP was using wrong size for knn computation
- PR #776: Hotfix for self.variables in RF
- PR #777: Fix numpy input bug
- PR #784: Fix jit of shuffle_idx python function
- PR #790: Fix rows_sample input type for RF
- PR #793: Fix for dtype conversion utility for numba arrays without cupy installed
- PR #806: Add a seed for sklearn model in RF test file
- PR #843: Rf quantile fix

# cuML 0.7.0 (10 May 2019)

## New Features

- PR #405: Quasi-Newton GLM Solvers
- PR #277: Add row- and column-wise weighted mean primitive
- PR #424: Add a grid-sync struct for inter-block synchronization
- PR #430: Add R-Squared Score to ml primitives
- PR #463: Add matrix gather to ml primitives
- PR #435: Expose cumlhandle in cython + developer guide
- PR #455: Remove default-stream arguement across ml-prims and cuML
- PR #375: cuml cpp shared library renamed to libcuml++.so
- PR #460: Random Forest & Decision Trees (Single-GPU, Classification)
- PR #491: Add doxygen build target for ml-prims
- PR #505: Add R-Squared Score to python interface
- PR #507: Add coordinate descent for lasso and elastic-net
- PR #511: Add a minmax ml-prim
- PR #516: Added Trustworthiness score feature
- PR #520: Add local build script to mimic gpuCI
- PR #503: Add column-wise matrix sort primitive
- PR #525: Add docs build script to cuML
- PR #528: Remove current KMeans and replace it with a new single GPU implementation built using ML primitives

## Improvements

- PR #481: Refactoring Quasi-Newton to use cumlHandle
- PR #467: Added validity check on cumlHandle_t
- PR #461: Rewrote permute and added column major version
- PR #440: README updates
- PR #295: Improve build-time and the interface e.g., enable bool-OutType, for distance()
- PR #390: Update docs version
- PR #272: Add stream parameters to cublas and cusolver wrapper functions
- PR #447: Added building and running mlprims tests to CI
- PR #445: Lower dbscan memory usage by computing adjacency matrix directly
- PR #431: Add support for fancy iterator input types to LinAlg::reduce_rows_by_key
- PR #394: Introducing cumlHandle API to dbscan and add example
- PR #500: Added CI check for black listed CUDA Runtime API calls
- PR #475: exposing cumlHandle for dbscan from python-side
- PR #395: Edited the CONTRIBUTING.md file
- PR #407: Test files to run stress, correctness and unit tests for cuml algos
- PR #512: generic copy method for copying buffers between device/host
- PR #533: Add cudatoolkit conda dependency
- PR #524: Use cmake find blas and find lapack to pass configure options to faiss
- PR #527: Added notes on UMAP differences from reference implementation
- PR #540: Use latest release version in update-version CI script
- PR #552: Re-enable assert in kmeans tests with xfail as needed
- PR #581: Add shared memory fast col major to row major function back with bound checks
- PR #592: More efficient matrix copy/reverse methods
- PR #721: Added pickle tests for DBSCAN and Random Projections

## Bug Fixes

- PR #334: Fixed segfault in `ML::cumlHandle_impl::destroyResources`
- PR #349: Developer guide clarifications for cumlHandle and cumlHandle_impl
- PR #398: Fix CI scripts to allow nightlies to be uploaded
- PR #399: Skip PCA tests to allow CI to run with driver 418
- PR #422: Issue in the PCA tests was solved and CI can run with driver 418
- PR #409: Add entry to gitmodules to ignore build artifacts
- PR #412: Fix for svdQR function in ml-prims
- PR #438: Code that depended on FAISS was building everytime.
- PR #358: Fixed an issue when switching streams on MLCommon::device_buffer and MLCommon::host_buffer
- PR #434: Fixing bug in CSR tests
- PR #443: Remove defaults channel from ci scripts
- PR #384: 64b index arithmetic updates to the kernels inside ml-prims
- PR #459: Fix for runtime library path of pip package
- PR #464: Fix for C++11 destructor warning in qn
- PR #466: Add support for column-major in LinAlg::*Norm methods
- PR #465: Fixing deadlock issue in GridSync due to consecutive sync calls
- PR #468: Fix dbscan example build failure
- PR #470: Fix resource leakage in Kalman filter python wrapper
- PR #473: Fix gather ml-prim test for change in rng uniform API
- PR #477: Fixes default stream initialization in cumlHandle
- PR #480: Replaced qn_fit() declaration with #include of file containing definition to fix linker error
- PR #495: Update cuDF and RMM versions in GPU ci test scripts
- PR #499: DEVELOPER_GUIDE.md: fixed links and clarified ML::detail::streamSyncer example
- PR #506: Re enable ml-prim tests in CI
- PR #508: Fix for an error with default argument in LinAlg::meanSquaredError
- PR #519: README.md Updates and adding BUILD.md back
- PR #526: Fix the issue of wrong results when fit and transform of PCA are called separately
- PR #531: Fixing missing arguments in updateDevice() for RF
- PR #543: Exposing dbscan batch size through cython API and fixing broken batching
- PR #551: Made use of ZLIB_LIBRARIES consistent between ml_test and ml_mg_test
- PR #557: Modified CI script to run cuML tests before building mlprims and removed lapack flag
- PR #578: Updated Readme.md to add lasso and elastic-net
- PR #580: Fixing cython garbage collection bug in KNN
- PR #577: Use find libz in prims cmake
- PR #594: fixed cuda-memcheck mean_center test failures


# cuML 0.6.1 (09 Apr 2019)

## Bug Fixes

- PR #462 Runtime library path fix for cuML pip package


# cuML 0.6.0 (22 Mar 2019)

## New Features

- PR #249: Single GPU Stochastic Gradient Descent for linear regression, logistic regression, and linear svm with L1, L2, and elastic-net penalties.
- PR #247: Added "proper" CUDA API to cuML
- PR #235: NearestNeighbors MG Support
- PR #261: UMAP Algorithm
- PR #290: NearestNeighbors numpy MG Support
- PR #303: Reusable spectral embedding / clustering
- PR #325: Initial support for single process multi-GPU OLS and tSVD
- PR #271: Initial support for hyperparameter optimization with dask for many models

## Improvements

- PR #144: Dockerfile update and docs for LinearRegression and Kalman Filter.
- PR #168: Add /ci/gpu/build.sh file to cuML
- PR #167: Integrating full-n-final ml-prims repo inside cuml
- PR #198: (ml-prims) Removal of *MG calls + fixed a bug in permute method
- PR #194: Added new ml-prims for supporting LASSO regression.
- PR #114: Building faiss C++ api into libcuml
- PR #64: Using FAISS C++ API in cuML and exposing bindings through cython
- PR #208: Issue ml-common-3: Math.h: swap thrust::for_each with binaryOp,unaryOp
- PR #224: Improve doc strings for readable rendering with readthedocs
- PR #209: Simplify README.md, move build instructions to BUILD.md
- PR #218: Fix RNG to use given seed and adjust RNG test tolerances.
- PR #225: Support for generating random integers
- PR #215: Refactored LinAlg::norm to Stats::rowNorm and added Stats::colNorm
- PR #234: Support for custom output type and passing index value to main_op in *Reduction kernels
- PR #230: Refactored the cuda_utils header
- PR #236: Refactored cuml python package structure to be more sklearn like
- PR #232: Added reduce_rows_by_key
- PR #246: Support for 2 vectors in the matrix vector operator
- PR #244: Fix for single GPU OLS and Ridge to support one column training data
- PR #271: Added get_params and set_params functions for linear and ridge regression
- PR #253: Fix for issue #250-reduce_rows_by_key failed memcheck for small nkeys
- PR #269: LinearRegression, Ridge Python docs update and cleaning
- PR #322: set_params updated
- PR #237: Update build instructions
- PR #275: Kmeans use of faster gpu_matrix
- PR #288: Add n_neighbors to NearestNeighbors constructor
- PR #302: Added FutureWarning for deprecation of current kmeans algorithm
- PR #312: Last minute cleanup before release
- PR #315: Documentation updating and enhancements
- PR #330: Added ignored argument to pca.fit_transform to map to sklearn's implemenation
- PR #342: Change default ABI to ON
- PR #572: Pulling DBSCAN components into reusable primitives


## Bug Fixes

- PR #193: Fix AttributeError in PCA and TSVD
- PR #211: Fixing inconsistent use of proper batch size calculation in DBSCAN
- PR #202: Adding back ability for users to define their own BLAS
- PR #201: Pass CMAKE CUDA path to faiss/configure script
- PR #200 Avoid using numpy via cimport in KNN
- PR #228: Bug fix: LinAlg::unaryOp with 0-length input
- PR #279: Removing faiss-gpu references in README
- PR #321: Fix release script typo
- PR #327: Update conda requirements for version 0.6 requirements
- PR #352: Correctly calculating numpy chunk sizing for kNN
- PR #345: Run python import as part of package build to trigger compilation
- PR #347: Lowering memory usage of kNN.
- PR #355: Fixing issues with very large numpy inputs to SPMG OLS and tSVD.
- PR #357: Removing FAISS requirement from README
- PR #362: Fix for matVecOp crashing on large input sizes
- PR #366: Index arithmetic issue fix with TxN_t class
- PR #376: Disabled kmeans tests since they are currently too sensitive (see #71)
- PR #380: Allow arbitrary data size on ingress for numba_utils.row_matrix
- PR #385: Fix for long import cuml time in containers and fix for setup_pip
- PR #630: Fixing a missing kneighbors in nearest neighbors python proxy

# cuML 0.5.1 (05 Feb 2019)

## Bug Fixes

- PR #189 Avoid using numpy via cimport to prevent ABI issues in Cython compilation


# cuML 0.5.0 (28 Jan 2019)

## New Features

- PR #66: OLS Linear Regression
- PR #44: Distance calculation ML primitives
- PR #69: Ridge (L2 Regularized) Linear Regression
- PR #103: Linear Kalman Filter
- PR #117: Pip install support
- PR #64: Device to device support from cuML device pointers into FAISS

## Improvements

- PR #56: Make OpenMP optional for building
- PR #67: Github issue templates
- PR #44: Refactored DBSCAN to use ML primitives
- PR #91: Pytest cleanup and sklearn toyset datasets based pytests for kmeans and dbscan
- PR #75: C++ example to use kmeans
- PR #117: Use cmake extension to find any zlib installed in system
- PR #94: Add cmake flag to set ABI compatibility
- PR #139: Move thirdparty submodules to root and add symlinks to new locations
- PR #151: Replace TravisCI testing and conda pkg builds with gpuCI
- PR #164: Add numba kernel for faster column to row major transform
- PR #114: Adding FAISS to cuml build

## Bug Fixes

- PR #48: CUDA 10 compilation warnings fix
- PR #51: Fixes to Dockerfile and docs for new build system
- PR #72: Fixes for GCC 7
- PR #96: Fix for kmeans stack overflow with high number of clusters
- PR #105: Fix for AttributeError in kmeans fit method
- PR #113: Removed old  glm python/cython files
- PR #118: Fix for AttributeError in kmeans predict method
- PR #125: Remove randomized solver option from PCA python bindings


# cuML 0.4.0 (05 Dec 2018)

## New Features

## Improvements

- PR #42: New build system: separation of libcuml.so and cuml python package
- PR #43: Added changelog.md

## Bug Fixes


# cuML 0.3.0 (30 Nov 2018)

## New Features

- PR #33: Added ability to call cuML algorithms using numpy arrays

## Improvements

- PR #24: Fix references of python package from cuML to cuml and start using versioneer for better versioning
- PR #40: Added support for refactored cuDF 0.3.0, updated Conda files
- PR #33: Major python test cleaning, all tests pass with cuDF 0.2.0 and 0.3.0. Preparation for new build system
- PR #34: Updated batch count calculation logic in DBSCAN
- PR #35: Beginning of DBSCAN refactor to use cuML mlprims and general improvements

## Bug Fixes

- PR #30: Fixed batch size bug in DBSCAN that caused crash. Also fixed various locations for potential integer overflows
- PR #28: Fix readthedocs build documentation
- PR #29: Fix pytests for cuml name change from cuML
- PR #33: Fixed memory bug that would cause segmentation faults due to numba releasing memory before it was used. Also fixed row major/column major bugs for different algorithms
- PR #36: Fix kmeans gtest to use device data
- PR #38: cuda\_free bug removed that caused google tests to sometimes pass and sometimes fail randomly
- PR #39: Updated cmake to correctly link with CUDA libraries, add CUDA runtime linking and include source files in compile target

# cuML 0.2.0 (02 Nov 2018)

## New Features

- PR #11: Kmeans algorithm added
- PR #7: FAISS KNN wrapper added
- PR #21: Added Conda install support

## Improvements

- PR #15: Added compatibility with cuDF (from prior pyGDF)
- PR #13: Added FAISS to Dockerfile
- PR #21: Added TravisCI build system for CI and Conda builds

## Bug Fixes

- PR #4: Fixed explained variance bug in TSVD
- PR #5: Notebook bug fixes and updated results


# cuML 0.1.0

Initial release including PCA, TSVD, DBSCAN, ml-prims and cython wrappers<|MERGE_RESOLUTION|>--- conflicted
+++ resolved
@@ -45,11 +45,8 @@
 - PR #2492: Adding additional assertions to mnmg nearest neighbors pytests
 - PR #2439: Update dask RF code to have print_detailed function
 - PR #2431: Match output of classifier predict with target dtype
-<<<<<<< HEAD
 - PR #2237: Refactor RF cython code
-=======
 - PR #2513: Fixing LGTM Analysis Issues
->>>>>>> 069a2292
 - PR #2099: Raise an error when float64 data is used with dask RF
 - PR #2526: Removing PCA TSQR as a solver due to scalability issues
 - PR #2538: Remove Protobuf dependency
