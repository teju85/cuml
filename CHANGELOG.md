# cuML 0.13.0 (Date TBD)

## New Features
- PR #1777: Python bindings for entropy
- PR #1742: Mean squared error implementation with cupy
- PR #1766: Mean absolute error implementation with cupy
- PR #1766: Mean squared log error implementation with cupy
- PR #1635: cuML Array shim and configurable output added to cluster methods
- PR #1586: Seasonal ARIMA
- PR #1683: cuml.dask make_regression
- PR #1689: Add framework for cuML Dask serializers
- PR #1709: Add `decision_function()` and `predict_proba()` for LogisticRegression
- PR #1714: Add `print_env.sh` file to gather important environment details
- PR #1750: LinearRegression CumlArray for configurable output
- PR #1767: Single GPU decomposition models configurable output
- PR #1646: Using FIL to predict in MNMG RF
- PR #1778: Make cuML Handle picklable
- PR #1738: cuml.dask refactor beginning and dask array input option for OLS, Ridge and KMeans
- PR #1815: Adding KNN parameter to UMAP

## Improvements
- PR #1644: Add `predict_proba()` for FIL binary classifier
- PR #1620: Pickling tests now automatically finds all model classes inheriting from cuml.Base
- PR #1637: Update to newer treelite version with XGBoost 1.0 compatibility
- PR #1632: Fix MBSGD models inheritance, they now inherits from cuml.Base
- PR #1628: Remove submodules from cuML
- PR #1755: Expose the build_treelite function for python
- PR #1649: Add the fil_sparse_format variable option to RF API
- PR #1647: storage_type=AUTO uses SPARSE for large models
- PR #1668: Update the warning statement thrown in RF when the seed is set but n_streams is not 1
- PR #1662: use of direct cusparse calls for coo2csr, instead of depending on nvgraph
- PR #1747: C++: dbscan performance improvements and cleanup
- PR #1697: Making trustworthiness batchable and using proper workspace
- PR #1721: Improving UMAP pytests
- PR #1717: Call `rmm_cupy_allocator` for CuPy allocations
- PR #1718: Import `using_allocator` from `cupy.cuda`
- PR #1723: Update RF Classifier to throw an exception for multi-class pickling
- PR #1726: Decorator to allocate CuPy arrays with RMM
- PR #1719: UMAP random seed reproducibility
- PR #1748: Test serializing `CumlArray` objects
- PR #1776: Refactoring pca/tsvd distributed
- PR #1762: Update CuPy requirement to 7
- PR #1768: C++: Different input and output types for add and subtract prims
- PR #1790: Add support for multiple seeding in k-means++
- PR #1805: Adding new Dask cuda serializers to naive bayes + a trivial perf update
- PR #1812: C++: bench: UMAP benchmark cases added
- PR #1795: Add capability to build CumlArray from bytearray/memoryview objects
- PR #1824: C++: improving the performance of UMAP algo
- PR #1816: Add ARIMA notebook
- PR #1856: Update docs for 0.13
- PR #1827: Add HPO demo Notebook
- PR #1825: `--nvtx` option in `build.sh`
- PR #1847: Update XGBoost version for CI
- PR #1837: Simplify cuML Array construction
- PR #1848: Rely on subclassing for cuML Array serialization
- PR #1866: Minimizing client memory pressure on Naive Bayes
- PR #1788: Removing complexity bottleneck in S-ARIMA
- PR #1891: Additional improvements to naive bayes tree reduction

## Bug Fixes
- PT #1904: replace cub sort
- PR #1833: Fix depth issue in shallow RF regression estimators
- PR #1770: Warn that KalmanFilter is deprecated
- PR #1775: Allow CumlArray to work with inputs that have no 'strides' in array interface
- PR #1594: Train-test split is now reproducible
- PR #1590: Fix destination directory structure for run-clang-format.py
- PR #1611: Fixing pickling errors for KNN classifier and regressor
- PR #1617: Fixing pickling issues for SVC and SVR
- PR #1634: Fix title in KNN docs
- PR #1627: Adding a check for multi-class data in RF classification
- PR #1654: Skip treelite patch if its already been applied
- PR #1661: Fix nvstring variable name
- PR #1673: Using struct for caching dlsym state in communicator
- PR #1659: TSNE - introduce 'convert_dtype' and refactor class attr 'Y' to 'embedding_'
- PR #1672: Solver 'svd' in Linear and Ridge Regressors when n_cols=1
- PR #1670: Lasso & ElasticNet - cuml Handle added
- PR #1671: Update for accessing cuDF Series pointer
- PR #1652: Support XGBoost 1.0+ models in FIL
- PR #1702: Fix LightGBM-FIL validation test
- PR #1701: test_score kmeans test passing with newer cupy version
- PR #1706: Remove multi-class bug from QuasiNewton
- PR #1699: Limit CuPy to <7.2 temporarily
- PR #1708: Correctly deallocate cuML handles in Cython
- PR #1730: Fixes to KF for test stability (mainly in CUDA 10.2)
- PR #1729: Fixing naive bayes UCX serialization problem in fit()
- PR #1749: bug fix rf classifier/regressor on seg fault in bench
- PR #1751: Updated RF documentation
- PR #1765: Update the checks for using RF GPU predict
- PR #1787: C++: unit-tests to check for RF accuracy. As well as a bug fix to improve RF accuracy
- PR #1793: Updated fil pyx to solve memory leakage issue
- PR #1810: Quickfix - chunkage in dask make_regression
- PR #1842: DistributedDataHandler not properly setting 'multiple'
- PR #1849: Critical fix in ARIMA initial estimate
- PR #1851: Fix for cuDF behavior change for multidimensional arrays
- PR #1852: Remove Thrust warnings
- PR #1868: Turning off IPC caching until it is fixed in UCX-py/UCX
- PR #1887: Fix hasattr for missing attributes on base models
- PR #1877: Remove resetting index in shuffling in train_test_split
- PR #1893: Updating UCX in comms to match current UCX-py
- PR #1888: Small train_test_split test fix
<<<<<<< HEAD
- PR #1920: Temporarily raising threshold for UMAP reproducibility tests
=======
- PR #1918: Create memleak fixture to skip memleak tests in CI for now
>>>>>>> ea17294c

# cuML 0.12.0 (Date TBD)

## New Features
- PR #1483: prims: Fused L2 distance and nearest-neighbor prim
- PR #1494: bench: ml-prims benchmark
- PR #1514: bench: Fused L2 NN prim benchmark
- PR #1411: Cython side of MNMG OLS
- PR #1520: Cython side of MNMG Ridge Regression
- PR #1516: Suppor Vector Regression (epsilon-SVR)

## Improvements
- PR #1638: Update cuml/docs/README.md
- PR #1468: C++: updates to clang format flow to make it more usable among devs
- PR #1473: C++: lazy initialization of "costly" resources inside cumlHandle
- PR #1443: Added a new overloaded GEMM primitive
- PR #1489: Enabling deep trees using Gather tree builder
- PR #1463: Update FAISS submodule to 1.6.1
- PR #1488: Add codeowners
- PR #1432: Row-major (C-style) GPU arrays for benchmarks
- PR #1490: Use dask master instead of conda package for testing
- PR #1375: Naive Bayes & Distributed Naive Bayes
- PR #1377: Add GPU array support for FIL benchmarking
- PR #1493: kmeans: add tiling support for 1-NN computation and use fusedL2-1NN prim for L2 distance metric
- PR #1532: Update CuPy to >= 6.6 and allow 7.0
- PR #1528: Re-enabling KNN using dynamic library loading for UCX in communicator
- PR #1545: Add conda environment version updates to ci script
- PR #1541: Updates for libcudf++ Python refactor
- PR #1555: FIL-SKL, an SKLearn-based benchmark for FIL
- PR #1537: Improve pickling and scoring suppport for many models to support hyperopt
- PR #1551: Change custom kernel to cupy for col/row order transform
- PR #1533: C++: interface header file separation for SVM
- PR #1560: Helper function to allocate all new CuPy arrays with RMM memory management
- PR #1570: Relax nccl in conda recipes to >=2.4 (matching CI)
- PR #1578: Add missing function information to the cuML documenataion
- PR #1584: Add has_scipy utility function for runtime check
- PR #1583: API docs updates for 0.12
- PR #1591: Updated FIL documentation

## Bug Fixes
- PR #1470: Documentation: add make_regression, fix ARIMA section
- PR #1482: Updated the code to remove sklearn from the mbsgd stress test
- PR #1491: Update dev environments for 0.12
- PR #1512: Updating setup_cpu() in SpeedupComparisonRunner
- PR #1498: Add build.sh to code owners
- PR #1505: cmake: added correct dependencies for prims-bench build
- PR #1534: Removed TODO comment in create_ucp_listeners()
- PR #1548: Fixing umap extra unary op in knn graph
- PR #1547: Fixing MNMG kmeans score. Fixing UMAP pickling before fit(). Fixing UMAP test failures.
- PR #1557: Increasing threshold for kmeans score
- PR #1562: Increasing threshold even higher
- PR #1564: Fixed a typo in function cumlMPICommunicator_impl::syncStream
- PR #1569: Remove Scikit-learn exception and depedenncy in SVM
- PR #1575: Add missing dtype parameter in call to strides to order for CuPy 6.6 code path
- PR #1574: Updated the init file to include SVM
- PR #1589: Fixing the default value for RF and updating mnmg predict to accept cudf
- PR #1601: Fixed wrong datatype used in knn voting kernel

# cuML 0.11.0 (11 Dec 2019)

## New Features

- PR #1295: Cython side of MNMG PCA
- PR #1218: prims: histogram prim
- PR #1129: C++: Separate include folder for C++ API distribution
- PR #1282: OPG KNN MNMG Code (disabled for 0.11)
- PR #1242: Initial implementation of FIL sparse forests
- PR #1194: Initial ARIMA time-series modeling support.
- PR #1286: Importing treelite models as FIL sparse forests
- PR #1285: Fea minimum impurity decrease RF param
- PR #1301: Add make_regression to generate regression datasets
- PR #1322: RF pickling using treelite, protobuf and FIL
- PR #1332: Add option to cuml.dask make_blobs to produce dask array
- PR #1307: Add RF regression benchmark
- PR #1327: Update the code to build treelite with protobuf
- PR #1289: Add Python benchmarking support for FIL
- PR #1371: Cython side of MNMG tSVD
- PR #1386: Expose SVC decision function value

## Improvements
- PR #1170: Use git to clone subprojects instead of git submodules
- PR #1239: Updated the treelite version
- PR #1225: setup.py clone dependencies like cmake and correct include paths
- PR #1224: Refactored FIL to prepare for sparse trees
- PR #1249: Include libcuml.so C API in installed targets
- PR #1259: Conda dev environment updates and use libcumlprims current version in CI
- PR #1277: Change dependency order in cmake for better printing at compile time
- PR #1264: Add -s flag to GPU CI pytest for better error printing
- PR #1271: Updated the Ridge regression documentation
- PR #1283: Updated the cuMl docs to include MBSGD and adjusted_rand_score
- PR #1300: Lowercase parameter versions for FIL algorithms
- PR #1312: Update CuPy to version 6.5 and use conda-forge channel
- PR #1336: Import SciKit-Learn models into FIL
- PR #1314: Added options needed for ASVDb output (CUDA ver, etc.), added option
  to select algos
- PR #1335: Options to print available algorithms and datasets
  in the Python benchmark
- PR #1338: Remove BUILD_ABI references in CI scripts
- PR #1340: Updated unit tests to uses larger dataset
- PR #1351: Build treelite temporarily for GPU CI testing of FIL Scikit-learn
  model importing
- PR #1367: --test-split benchmark parameter for train-test split
- PR #1360: Improved tests for importing SciKit-Learn models into FIL
- PR #1368: Add --num-rows benchmark command line argument
- PR #1351: Build treelite temporarily for GPU CI testing of FIL Scikit-learn model importing
- PR #1366: Modify train_test_split to use CuPy and accept device arrays
- PR #1258: Documenting new MPI communicator for multi-node multi-GPU testing
- PR #1345: Removing deprecated should_downcast argument
- PR #1362: device_buffer in UMAP + Sparse prims
- PR #1376: AUTO value for FIL algorithm
- PR #1408: Updated pickle tests to delete the pre-pickled model to prevent pointer leakage
- PR #1357: Run benchmarks multiple times for CI
- PR #1382: ARIMA optimization: move functions to C++ side
- PR #1392: Updated RF code to reduce duplication of the code
- PR #1444: UCX listener running in its own isolated thread
- PR #1445: Improved performance of FIL sparse trees
- PR #1431: Updated API docs
- PR #1441: Remove unused CUDA conda labels
- PR #1439: Match sklearn 0.22 default n_estimators for RF and fix test errors
- PR #1461: Add kneighbors to API docs

## Bug Fixes
- PR #1281: Making rng.h threadsafe
- PR #1212: Fix cmake git cloning always running configure in subprojects
- PR #1261: Fix comms build errors due to cuml++ include folder changes
- PR #1267: Update build.sh for recent change of building comms in main CMakeLists
- PR #1278: Removed incorrect overloaded instance of eigJacobi
- PR #1302: Updates for numba 0.46
- PR #1313: Updated the RF tests to set the seed and n_streams
- PR #1319: Using machineName arg passed in instead of default for ASV reporting
- PR #1326: Fix illegal memory access in make_regression (bounds issue)
- PR #1330: Fix C++ unit test utils for better handling of differences near zero
- PR #1342: Fix to prevent memory leakage in Lasso and ElasticNet
- PR #1337: Fix k-means init from preset cluster centers
- PR #1354: Fix SVM gamma=scale implementation
- PR #1344: Change other solver based methods to create solver object in init
- PR #1373: Fixing a few small bugs in make_blobs and adding asserts to pytests
- PR #1361: Improve SMO error handling
- PR #1384: Lower expectations on batched matrix tests to prevent CI failures
- PR #1380: Fix memory leaks in ARIMA
- PR #1391: Lower expectations on batched matrix tests even more
- PR #1394: Warning added in svd for cuda version 10.1
- PR #1407: Resolved RF predict issues and updated RF docstring
- PR #1401: Patch for lbfgs solver for logistic regression with no l1 penalty
- PR #1416: train_test_split numba and rmm device_array output bugfix
- PR #1419: UMAP pickle tests are using wrong n_neighbors value for trustworthiness
- PR #1438: KNN Classifier to properly return Dataframe with Dataframe input
- PR #1425: Deprecate seed and use random_state similar to Scikit-learn in train_test_split
- PR #1458: Add joblib as an explicit requirement
- PR #1474: Defer knn mnmg to 0.12 nightly builds and disable ucx-py dependency

# cuML 0.10.0 (16 Oct 2019)

## New Features
- PR #1148: C++ benchmark tool for c++/CUDA code inside cuML
- PR #1071: Selective eigen solver of cuSolver
- PR #1073: Updating RF wrappers to use FIL for GPU accelerated prediction
- PR #1104: CUDA 10.1 support
- PR #1113: prims: new batched make-symmetric-matrix primitive
- PR #1112: prims: new batched-gemv primitive
- PR #855: Added benchmark tools
- PR #1149 Add YYMMDD to version tag for nightly conda packages
- PR #892: General Gram matrices prim
- PR #912: Support Vector Machine
- PR #1274: Updated the RF score function to use GPU predict

## Improvements
- PR #961: High Peformance RF; HIST algo
- PR #1028: Dockerfile updates after dir restructure. Conda env yaml to add statsmodels as a dependency
- PR #1047: Consistent OPG interface for kmeans, based on internal libcumlprims update
- PR #763: Add examples to train_test_split documentation
- PR #1093: Unified inference kernels for different FIL algorithms
- PR #1076: Paying off some UMAP / Spectral tech debt.
- PR #1086: Ensure RegressorMixin scorer uses device arrays
- PR #1110: Adding tests to use default values of parameters of the models
- PR #1108: input_to_host_array function in input_utils for input processing to host arrays
- PR #1114: K-means: Exposing useful params, removing unused params, proxying params in Dask
- PR #1138: Implementing ANY_RANK semantics on irecv
- PR #1142: prims: expose separate InType and OutType for unaryOp and binaryOp
- PR #1115: Moving dask_make_blobs to cuml.dask.datasets. Adding conversion to dask.DataFrame
- PR #1136: CUDA 10.1 CI updates
- PR #1135: K-means: add boundary cases for kmeans||, support finer control with convergence
- PR #1163: Some more correctness improvements. Better verbose printing
- PR #1165: Adding except + in all remaining cython
- PR #1186: Using LocalCUDACluster Pytest fixture
- PR #1173: Docs: Barnes Hut TSNE documentation
- PR #1176: Use new RMM API based on Cython
- PR #1219: Adding custom bench_func and verbose logging to cuml.benchmark
- PR #1247: Improved MNMG RF error checking

## Bug Fixes

- PR #1231: RF respect number of cuda streams from cuml handle
- PR #1230: Rf bugfix memleak in regression
- PR #1208: compile dbscan bug
- PR #1016: Use correct libcumlprims version in GPU CI
- PR #1040: Update version of numba in development conda yaml files
- PR #1043: Updates to accomodate cuDF python code reorganization
- PR #1044: Remove nvidia driver installation from ci/cpu/build.sh
- PR #991: Barnes Hut TSNE Memory Issue Fixes
- PR #1075: Pinning Dask version for consistent CI results
- PR #990: Barnes Hut TSNE Memory Issue Fixes
- PR #1066: Using proper set of workers to destroy nccl comms
- PR #1072: Remove pip requirements and setup
- PR #1074: Fix flake8 CI style check
- PR #1087: Accuracy improvement for sqrt/log in RF max_feature
- PR #1088: Change straggling numba python allocations to use RMM
- PR #1106: Pinning Distributed version to match Dask for consistent CI results
- PR #1116: TSNE CUDA 10.1 Bug Fixes
- PR #1132: DBSCAN Batching Bug Fix
- PR #1162: DASK RF random seed bug fix
- PR #1164: Fix check_dtype arg handling for input_to_dev_array
- PR #1171: SVM prediction bug fix
- PR #1177: Update dask and distributed to 2.5
- PR #1204: Fix SVM crash on Turing
- PR #1199: Replaced sprintf() with snprintf() in THROW()
- PR #1205: Update dask-cuda in yml envs
- PR #1211: Fixing Dask k-means transform bug and adding test
- PR #1236: Improve fix for SMO solvers potential crash on Turing
- PR #1251: Disable compiler optimization for CUDA 10.1 for distance prims
- PR #1260: Small bugfix for major conversion in input_utils
- PR #1276: Fix float64 prediction crash in test_random_forest

# cuML 0.9.0 (21 Aug 2019)

## New Features

- PR #894: Convert RF to treelite format
- PR #826: Jones transformation of params for ARIMA models timeSeries ml-prim
- PR #697: Silhouette Score metric ml-prim
- PR #674: KL Divergence metric ml-prim
- PR #787: homogeneity, completeness and v-measure metrics ml-prim
- PR #711: Mutual Information metric ml-prim
- PR #724: Entropy metric ml-prim
- PR #766: Expose score method based on inertia for KMeans
- PR #823: prims: cluster dispersion metric
- PR #816: Added inverse_transform() for LabelEncoder
- PR #789: prims: sampling without replacement
- PR #813: prims: Col major istance prim
- PR #635: Random Forest & Decision Tree Regression (Single-GPU)
- PR #819: Forest Inferencing Library (FIL)
- PR #829: C++: enable nvtx ranges
- PR #835: Holt-Winters algorithm
- PR #837: treelite for decision forest exchange format
- PR #871: Wrapper for FIL
- PR #870: make_blobs python function
- PR #881: wrappers for accuracy_score and adjusted_rand_score functions
- PR #840: Dask RF classification and regression
- PR #870: make_blobs python function
- PR #879: import of treelite models to FIL
- PR #892: General Gram matrices prim
- PR #883: Adding MNMG Kmeans
- PR #930: Dask RF
- PR #882: TSNE - T-Distributed Stochastic Neighbourhood Embedding
- PR #624: Internals API & Graph Based Dimensionality Reductions Callback
- PR #926: Wrapper for FIL
- PR #994: Adding MPI comm impl for testing / benchmarking MNMG CUDA
- PR #960: Enable using libcumlprims for MG algorithms/prims

## Improvements
- PR #822: build: build.sh update to club all make targets together
- PR #807: Added development conda yml files
- PR #840: Require cmake >= 3.14
- PR #832: Stateless Decision Tree and Random Forest API
- PR #857: Small modifications to comms for utilizing IB w/ Dask
- PR #851: Random forest Stateless API wrappers
- PR #865: High Performance RF
- PR #895: Pretty prints arguments!
- PR #920: Add an empty marker kernel for tracing purposes
- PR #915: syncStream added to cumlCommunicator
- PR #922: Random Forest support in FIL
- PR #911: Update headers to credit CannyLabs BH TSNE implementation
- PR #918: Streamline CUDA_REL environment variable
- PR #924: kmeans: updated APIs to be stateless, refactored code for mnmg support
- PR #950: global_bias support in FIL
- PR #773: Significant improvements to input checking of all classes and common input API for Python
- PR #957: Adding docs to RF & KMeans MNMG. Small fixes for release
- PR #965: Making dask-ml a hard dependency
- PR #976: Update api.rst for new 0.9 classes
- PR #973: Use cudaDeviceGetAttribute instead of relying on cudaDeviceProp object being passed
- PR #978: Update README for 0.9
- PR #1009: Fix references to notebooks-contrib
- PR #1015: Ability to control the number of internal streams in cumlHandle_impl via cumlHandle
- PR #1175: Add more modules to docs ToC

## Bug Fixes

- PR #923: Fix misshapen level/trend/season HoltWinters output
- PR #831: Update conda package dependencies to cudf 0.9
- PR #772: Add missing cython headers to SGD and CD
- PR #849: PCA no attribute trans_input_ transform bug fix
- PR #869: Removing incorrect information from KNN Docs
- PR #885: libclang installation fix for GPUCI
- PR #896: Fix typo in comms build instructions
- PR #921: Fix build scripts using incorrect cudf version
- PR #928: TSNE Stability Adjustments
- PR #934: Cache cudaDeviceProp in cumlHandle for perf reasons
- PR #932: Change default param value for RF classifier
- PR #949: Fix dtype conversion tests for unsupported cudf dtypes
- PR #908: Fix local build generated file ownerships
- PR #983: Change RF max_depth default to 16
- PR #987: Change default values for knn
- PR #988: Switch to exact tsne
- PR #991: Cleanup python code in cuml.dask.cluster
- PR #996: ucx_initialized being properly set in CommsContext
- PR #1007: Throws a well defined error when mutigpu is not enabled
- PR #1018: Hint location of nccl in build.sh for CI
- PR #1022: Using random_state to make K-Means MNMG tests deterministic
- PR #1034: Fix typos and formatting issues in RF docs
- PR #1052: Fix the rows_sample dtype to float

# cuML 0.8.0 (27 June 2019)

## New Features

- PR #652: Adjusted Rand Index metric ml-prim
- PR #679: Class label manipulation ml-prim
- PR #636: Rand Index metric ml-prim
- PR #515: Added Random Projection feature
- PR #504: Contingency matrix ml-prim
- PR #644: Add train_test_split utility for cuDF dataframes
- PR #612: Allow Cuda Array Interface, Numba inputs and input code refactor
- PR #641: C: Separate C-wrapper library build to generate libcuml.so
- PR #631: Add nvcategory based ordinal label encoder
- PR #681: Add MBSGDClassifier and MBSGDRegressor classes around SGD
- PR #705: Quasi Newton solver and LogisticRegression Python classes
- PR #670: Add test skipping functionality to build.sh
- PR #678: Random Forest Python class
- PR #684: prims: make_blobs primitive
- PR #673: prims: reduce cols by key primitive
- PR #812: Add cuML Communications API & consolidate Dask cuML

## Improvements

- PR #597: C++ cuML and ml-prims folder refactor
- PR #590: QN Recover from numeric errors
- PR #482: Introduce cumlHandle for pca and tsvd
- PR #573: Remove use of unnecessary cuDF column and series copies
- PR #601: Cython PEP8 cleanup and CI integration
- PR #596: Introduce cumlHandle for ols and ridge
- PR #579: Introduce cumlHandle for cd and sgd, and propagate C++ errors in cython level for cd and sgd
- PR #604: Adding cumlHandle to kNN, spectral methods, and UMAP
- PR #616: Enable clang-format for enforcing coding style
- PR #618: CI: Enable copyright header checks
- PR #622: Updated to use 0.8 dependencies
- PR #626: Added build.sh script, updated CI scripts and documentation
- PR #633: build: Auto-detection of GPU_ARCHS during cmake
- PR #650: Moving brute force kNN to prims. Creating stateless kNN API.
- PR #662: C++: Bulk clang-format updates
- PR #671: Added pickle pytests and correct pickling of Base class
- PR #675: atomicMin/Max(float, double) with integer atomics and bit flipping
- PR #677: build: 'deep-clean' to build.sh to clean faiss build as well
- PR #683: Use stateless c++ API in KNN so that it can be pickled properly
- PR #686: Use stateless c++ API in UMAP so that it can be pickled properly
- PR #695: prims: Refactor pairwise distance
- PR #707: Added stress test and updated documentation for RF
- PR #701: Added emacs temporary file patterns to .gitignore
- PR #606: C++: Added tests for host_buffer and improved device_buffer and host_buffer implementation
- PR #726: Updated RF docs and stress test
- PR #730: Update README and RF docs for 0.8
- PR #744: Random projections generating binomial on device. Fixing tests.
- PR #741: Update API docs for 0.8
- PR #754: Pickling of UMAP/KNN
- PR #753: Made PCA and TSVD picklable
- PR #746: LogisticRegression and QN API docstrings
- PR #820: Updating DEVELOPER GUIDE threading guidelines

## Bug Fixes
- PR #584: Added missing virtual destructor to deviceAllocator and hostAllocator
- PR #620: C++: Removed old unit-test files in ml-prims
- PR #627: C++: Fixed dbscan crash issue filed in 613
- PR #640: Remove setuptools from conda run dependency
- PR #646: Update link in contributing.md
- PR #649: Bug fix to LinAlg::reduce_rows_by_key prim filed in issue #648
- PR #666: fixes to gitutils.py to resolve both string decode and handling of uncommitted files
- PR #676: Fix template parameters in `bernoulli()` implementation.
- PR #685: Make CuPy optional to avoid nccl conda package conflicts
- PR #687: prims: updated tolerance for reduce_cols_by_key unit-tests
- PR #689: Removing extra prints from NearestNeighbors cython
- PR #718: Bug fix for DBSCAN and increasing batch size of sgd
- PR #719: Adding additional checks for dtype of the data
- PR #736: Bug fix for RF wrapper and .cu print function
- PR #547: Fixed issue if C++ compiler is specified via CXX during configure.
- PR #759: Configure Sphinx to render params correctly
- PR #762: Apply threshold to remove flakiness of UMAP tests.
- PR #768: Fixing memory bug from stateless refactor
- PR #782: Nearest neighbors checking properly whether memory should be freed
- PR #783: UMAP was using wrong size for knn computation
- PR #776: Hotfix for self.variables in RF
- PR #777: Fix numpy input bug
- PR #784: Fix jit of shuffle_idx python function
- PR #790: Fix rows_sample input type for RF
- PR #793: Fix for dtype conversion utility for numba arrays without cupy installed
- PR #806: Add a seed for sklearn model in RF test file
- PR #843: Rf quantile fix

# cuML 0.7.0 (10 May 2019)

## New Features

- PR #405: Quasi-Newton GLM Solvers
- PR #277: Add row- and column-wise weighted mean primitive
- PR #424: Add a grid-sync struct for inter-block synchronization
- PR #430: Add R-Squared Score to ml primitives
- PR #463: Add matrix gather to ml primitives
- PR #435: Expose cumlhandle in cython + developer guide
- PR #455: Remove default-stream arguement across ml-prims and cuML
- PR #375: cuml cpp shared library renamed to libcuml++.so
- PR #460: Random Forest & Decision Trees (Single-GPU, Classification)
- PR #491: Add doxygen build target for ml-prims
- PR #505: Add R-Squared Score to python interface
- PR #507: Add coordinate descent for lasso and elastic-net
- PR #511: Add a minmax ml-prim
- PR #516: Added Trustworthiness score feature
- PR #520: Add local build script to mimic gpuCI
- PR #503: Add column-wise matrix sort primitive
- PR #525: Add docs build script to cuML
- PR #528: Remove current KMeans and replace it with a new single GPU implementation built using ML primitives

## Improvements

- PR #481: Refactoring Quasi-Newton to use cumlHandle
- PR #467: Added validity check on cumlHandle_t
- PR #461: Rewrote permute and added column major version
- PR #440: README updates
- PR #295: Improve build-time and the interface e.g., enable bool-OutType, for distance()
- PR #390: Update docs version
- PR #272: Add stream parameters to cublas and cusolver wrapper functions
- PR #447: Added building and running mlprims tests to CI
- PR #445: Lower dbscan memory usage by computing adjacency matrix directly
- PR #431: Add support for fancy iterator input types to LinAlg::reduce_rows_by_key
- PR #394: Introducing cumlHandle API to dbscan and add example
- PR #500: Added CI check for black listed CUDA Runtime API calls
- PR #475: exposing cumlHandle for dbscan from python-side
- PR #395: Edited the CONTRIBUTING.md file
- PR #407: Test files to run stress, correctness and unit tests for cuml algos
- PR #512: generic copy method for copying buffers between device/host
- PR #533: Add cudatoolkit conda dependency
- PR #524: Use cmake find blas and find lapack to pass configure options to faiss
- PR #527: Added notes on UMAP differences from reference implementation
- PR #540: Use latest release version in update-version CI script
- PR #552: Re-enable assert in kmeans tests with xfail as needed
- PR #581: Add shared memory fast col major to row major function back with bound checks
- PR #592: More efficient matrix copy/reverse methods
- PR #721: Added pickle tests for DBSCAN and Random Projections

## Bug Fixes

- PR #334: Fixed segfault in `ML::cumlHandle_impl::destroyResources`
- PR #349: Developer guide clarifications for cumlHandle and cumlHandle_impl
- PR #398: Fix CI scripts to allow nightlies to be uploaded
- PR #399: Skip PCA tests to allow CI to run with driver 418
- PR #422: Issue in the PCA tests was solved and CI can run with driver 418
- PR #409: Add entry to gitmodules to ignore build artifacts
- PR #412: Fix for svdQR function in ml-prims
- PR #438: Code that depended on FAISS was building everytime.
- PR #358: Fixed an issue when switching streams on MLCommon::device_buffer and MLCommon::host_buffer
- PR #434: Fixing bug in CSR tests
- PR #443: Remove defaults channel from ci scripts
- PR #384: 64b index arithmetic updates to the kernels inside ml-prims
- PR #459: Fix for runtime library path of pip package
- PR #464: Fix for C++11 destructor warning in qn
- PR #466: Add support for column-major in LinAlg::*Norm methods
- PR #465: Fixing deadlock issue in GridSync due to consecutive sync calls
- PR #468: Fix dbscan example build failure
- PR #470: Fix resource leakage in Kalman filter python wrapper
- PR #473: Fix gather ml-prim test for change in rng uniform API
- PR #477: Fixes default stream initialization in cumlHandle
- PR #480: Replaced qn_fit() declaration with #include of file containing definition to fix linker error
- PR #495: Update cuDF and RMM versions in GPU ci test scripts
- PR #499: DEVELOPER_GUIDE.md: fixed links and clarified ML::detail::streamSyncer example
- PR #506: Re enable ml-prim tests in CI
- PR #508: Fix for an error with default argument in LinAlg::meanSquaredError
- PR #519: README.md Updates and adding BUILD.md back
- PR #526: Fix the issue of wrong results when fit and transform of PCA are called separately
- PR #531: Fixing missing arguments in updateDevice() for RF
- PR #543: Exposing dbscan batch size through cython API and fixing broken batching
- PR #551: Made use of ZLIB_LIBRARIES consistent between ml_test and ml_mg_test
- PR #557: Modified CI script to run cuML tests before building mlprims and removed lapack flag
- PR #578: Updated Readme.md to add lasso and elastic-net
- PR #580: Fixing cython garbage collection bug in KNN
- PR #577: Use find libz in prims cmake
- PR #594: fixed cuda-memcheck mean_center test failures


# cuML 0.6.1 (09 Apr 2019)

## Bug Fixes

- PR #462 Runtime library path fix for cuML pip package


# cuML 0.6.0 (22 Mar 2019)

## New Features

- PR #249: Single GPU Stochastic Gradient Descent for linear regression, logistic regression, and linear svm with L1, L2, and elastic-net penalties.
- PR #247: Added "proper" CUDA API to cuML
- PR #235: NearestNeighbors MG Support
- PR #261: UMAP Algorithm
- PR #290: NearestNeighbors numpy MG Support
- PR #303: Reusable spectral embedding / clustering
- PR #325: Initial support for single process multi-GPU OLS and tSVD
- PR #271: Initial support for hyperparameter optimization with dask for many models

## Improvements

- PR #144: Dockerfile update and docs for LinearRegression and Kalman Filter.
- PR #168: Add /ci/gpu/build.sh file to cuML
- PR #167: Integrating full-n-final ml-prims repo inside cuml
- PR #198: (ml-prims) Removal of *MG calls + fixed a bug in permute method
- PR #194: Added new ml-prims for supporting LASSO regression.
- PR #114: Building faiss C++ api into libcuml
- PR #64: Using FAISS C++ API in cuML and exposing bindings through cython
- PR #208: Issue ml-common-3: Math.h: swap thrust::for_each with binaryOp,unaryOp
- PR #224: Improve doc strings for readable rendering with readthedocs
- PR #209: Simplify README.md, move build instructions to BUILD.md
- PR #218: Fix RNG to use given seed and adjust RNG test tolerances.
- PR #225: Support for generating random integers
- PR #215: Refactored LinAlg::norm to Stats::rowNorm and added Stats::colNorm
- PR #234: Support for custom output type and passing index value to main_op in *Reduction kernels
- PR #230: Refactored the cuda_utils header
- PR #236: Refactored cuml python package structure to be more sklearn like
- PR #232: Added reduce_rows_by_key
- PR #246: Support for 2 vectors in the matrix vector operator
- PR #244: Fix for single GPU OLS and Ridge to support one column training data
- PR #271: Added get_params and set_params functions for linear and ridge regression
- PR #253: Fix for issue #250-reduce_rows_by_key failed memcheck for small nkeys
- PR #269: LinearRegression, Ridge Python docs update and cleaning
- PR #322: set_params updated
- PR #237: Update build instructions
- PR #275: Kmeans use of faster gpu_matrix
- PR #288: Add n_neighbors to NearestNeighbors constructor
- PR #302: Added FutureWarning for deprecation of current kmeans algorithm
- PR #312: Last minute cleanup before release
- PR #315: Documentation updating and enhancements
- PR #330: Added ignored argument to pca.fit_transform to map to sklearn's implemenation
- PR #342: Change default ABI to ON
- PR #572: Pulling DBSCAN components into reusable primitives


## Bug Fixes

- PR #193: Fix AttributeError in PCA and TSVD
- PR #211: Fixing inconsistent use of proper batch size calculation in DBSCAN
- PR #202: Adding back ability for users to define their own BLAS
- PR #201: Pass CMAKE CUDA path to faiss/configure script
- PR #200 Avoid using numpy via cimport in KNN
- PR #228: Bug fix: LinAlg::unaryOp with 0-length input
- PR #279: Removing faiss-gpu references in README
- PR #321: Fix release script typo
- PR #327: Update conda requirements for version 0.6 requirements
- PR #352: Correctly calculating numpy chunk sizing for kNN
- PR #345: Run python import as part of package build to trigger compilation
- PR #347: Lowering memory usage of kNN.
- PR #355: Fixing issues with very large numpy inputs to SPMG OLS and tSVD.
- PR #357: Removing FAISS requirement from README
- PR #362: Fix for matVecOp crashing on large input sizes
- PR #366: Index arithmetic issue fix with TxN_t class
- PR #376: Disabled kmeans tests since they are currently too sensitive (see #71)
- PR #380: Allow arbitrary data size on ingress for numba_utils.row_matrix
- PR #385: Fix for long import cuml time in containers and fix for setup_pip
- PR #630: Fixing a missing kneighbors in nearest neighbors python proxy

# cuML 0.5.1 (05 Feb 2019)

## Bug Fixes

- PR #189 Avoid using numpy via cimport to prevent ABI issues in Cython compilation


# cuML 0.5.0 (28 Jan 2019)

## New Features

- PR #66: OLS Linear Regression
- PR #44: Distance calculation ML primitives
- PR #69: Ridge (L2 Regularized) Linear Regression
- PR #103: Linear Kalman Filter
- PR #117: Pip install support
- PR #64: Device to device support from cuML device pointers into FAISS

## Improvements

- PR #56: Make OpenMP optional for building
- PR #67: Github issue templates
- PR #44: Refactored DBSCAN to use ML primitives
- PR #91: Pytest cleanup and sklearn toyset datasets based pytests for kmeans and dbscan
- PR #75: C++ example to use kmeans
- PR #117: Use cmake extension to find any zlib installed in system
- PR #94: Add cmake flag to set ABI compatibility
- PR #139: Move thirdparty submodules to root and add symlinks to new locations
- PR #151: Replace TravisCI testing and conda pkg builds with gpuCI
- PR #164: Add numba kernel for faster column to row major transform
- PR #114: Adding FAISS to cuml build

## Bug Fixes

- PR #48: CUDA 10 compilation warnings fix
- PR #51: Fixes to Dockerfile and docs for new build system
- PR #72: Fixes for GCC 7
- PR #96: Fix for kmeans stack overflow with high number of clusters
- PR #105: Fix for AttributeError in kmeans fit method
- PR #113: Removed old  glm python/cython files
- PR #118: Fix for AttributeError in kmeans predict method
- PR #125: Remove randomized solver option from PCA python bindings


# cuML 0.4.0 (05 Dec 2018)

## New Features

## Improvements

- PR #42: New build system: separation of libcuml.so and cuml python package
- PR #43: Added changelog.md

## Bug Fixes


# cuML 0.3.0 (30 Nov 2018)

## New Features

- PR #33: Added ability to call cuML algorithms using numpy arrays

## Improvements

- PR #24: Fix references of python package from cuML to cuml and start using versioneer for better versioning
- PR #40: Added support for refactored cuDF 0.3.0, updated Conda files
- PR #33: Major python test cleaning, all tests pass with cuDF 0.2.0 and 0.3.0. Preparation for new build system
- PR #34: Updated batch count calculation logic in DBSCAN
- PR #35: Beginning of DBSCAN refactor to use cuML mlprims and general improvements

## Bug Fixes

- PR #30: Fixed batch size bug in DBSCAN that caused crash. Also fixed various locations for potential integer overflows
- PR #28: Fix readthedocs build documentation
- PR #29: Fix pytests for cuml name change from cuML
- PR #33: Fixed memory bug that would cause segmentation faults due to numba releasing memory before it was used. Also fixed row major/column major bugs for different algorithms
- PR #36: Fix kmeans gtest to use device data
- PR #38: cuda\_free bug removed that caused google tests to sometimes pass and sometimes fail randomly
- PR #39: Updated cmake to correctly link with CUDA libraries, add CUDA runtime linking and include source files in compile target

# cuML 0.2.0 (02 Nov 2018)

## New Features

- PR #11: Kmeans algorithm added
- PR #7: FAISS KNN wrapper added
- PR #21: Added Conda install support

## Improvements

- PR #15: Added compatibility with cuDF (from prior pyGDF)
- PR #13: Added FAISS to Dockerfile
- PR #21: Added TravisCI build system for CI and Conda builds

## Bug Fixes

- PR #4: Fixed explained variance bug in TSVD
- PR #5: Notebook bug fixes and updated results


# cuML 0.1.0

Initial release including PCA, TSVD, DBSCAN, ml-prims and cython wrappers<|MERGE_RESOLUTION|>--- conflicted
+++ resolved
@@ -98,11 +98,8 @@
 - PR #1877: Remove resetting index in shuffling in train_test_split
 - PR #1893: Updating UCX in comms to match current UCX-py
 - PR #1888: Small train_test_split test fix
-<<<<<<< HEAD
 - PR #1920: Temporarily raising threshold for UMAP reproducibility tests
-=======
 - PR #1918: Create memleak fixture to skip memleak tests in CI for now
->>>>>>> ea17294c
 
 # cuML 0.12.0 (Date TBD)
 
