# cuML 0.9.0 (Date TBD)

## New Features

- PR #826: Jones transformation of params for ARIMA models timeSeries ml-prim
- PR #697: Silhouette Score metric ml-prim
- PR #674: KL Divergence metric ml-prim
- PR #787: homogeneity, completeness and v-measure metrics ml-prim
- PR #711: Mutual Information metric ml-prim
- PR #724: Entropy metric ml-prim
- PR #766: Expose score method based on inertia for KMeans
- PR #816: Added inverse_transform() for LabelEncoder
- PR #789: prims: sampling without replacement
- PR #813: prims: Col major istance prim
- PR #635: Random Forest & Decision Tree Regression (Single-GPU)
- PR #819: Forest Inferencing Library (FIL)
- PR #829: C++: enable nvtx ranges
- PR #837: treelite for decision forest exchange format
- PR #870: make_blobs python function
<<<<<<< HEAD
- PR #879: import of treelite models to FIL
=======
- PR #882: TSNE - T-Distributed Stochastic Neighbourhood Embedding
>>>>>>> 61da3958

## Improvements
- PR #822: build: build.sh update to club all make targets together
- PR #807: Added development conda yml files
- PR #840: Require cmake >= 3.14
- PR #832: Stateless Decision Tree and Random Forest API
- PR #857: Small modifications to comms for utilizing IB w/ Dask
- PR #851: Random forest Stateless API wrappers
- PR #895: Pretty prints arguments!

## Bug Fixes

- PR #831: Update conda package dependencies to cudf 0.9
- PR #772: Add missing cython headers to SGD and CD
- PR #849: PCA no attribute trans_input_ transform bug fix
- PR #869: Removing incorrect information from KNN Docs
- PR #885: libclang installation fix for GPUCI
- PR #896: Fix typo in comms build instructions

# cuML 0.8.0 (27 June 2019)

## New Features

- PR #652: Adjusted Rand Index metric ml-prim
- PR #679: Class label manipulation ml-prim
- PR #636: Rand Index metric ml-prim
- PR #515: Added Random Projection feature
- PR #504: Contingency matrix ml-prim
- PR #644: Add train_test_split utility for cuDF dataframes
- PR #612: Allow Cuda Array Interface, Numba inputs and input code refactor
- PR #641: C: Separate C-wrapper library build to generate libcuml.so
- PR #631: Add nvcategory based ordinal label encoder
- PR #681: Add MBSGDClassifier and MBSGDRegressor classes around SGD
- PR #705: Quasi Newton solver and LogisticRegression Python classes
- PR #670: Add test skipping functionality to build.sh
- PR #678: Random Forest Python class
- PR #684: prims: make_blobs primitive
- PR #673: prims: reduce cols by key primitive
- PR #812: Add cuML Communications API & consolidate Dask cuML

## Improvements

- PR #597: C++ cuML and ml-prims folder refactor
- PR #590: QN Recover from numeric errors
- PR #482: Introduce cumlHandle for pca and tsvd
- PR #573: Remove use of unnecessary cuDF column and series copies
- PR #601: Cython PEP8 cleanup and CI integration
- PR #596: Introduce cumlHandle for ols and ridge
- PR #579: Introduce cumlHandle for cd and sgd, and propagate C++ errors in cython level for cd and sgd
- PR #604: Adding cumlHandle to kNN, spectral methods, and UMAP
- PR #616: Enable clang-format for enforcing coding style
- PR #618: CI: Enable copyright header checks
- PR #622: Updated to use 0.8 dependencies
- PR #626: Added build.sh script, updated CI scripts and documentation
- PR #633: build: Auto-detection of GPU_ARCHS during cmake
- PR #650: Moving brute force kNN to prims. Creating stateless kNN API.
- PR #662: C++: Bulk clang-format updates
- PR #671: Added pickle pytests and correct pickling of Base class
- PR #675: atomicMin/Max(float, double) with integer atomics and bit flipping
- PR #677: build: 'deep-clean' to build.sh to clean faiss build as well
- PR #683: Use stateless c++ API in KNN so that it can be pickled properly
- PR #686: Use stateless c++ API in UMAP so that it can be pickled properly
- PR #695: prims: Refactor pairwise distance
- PR #707: Added stress test and updated documentation for RF
- PR #701: Added emacs temporary file patterns to .gitignore
- PR #606: C++: Added tests for host_buffer and improved device_buffer and host_buffer implementation
- PR #726: Updated RF docs and stress test
- PR #730: Update README and RF docs for 0.8
- PR #744: Random projections generating binomial on device. Fixing tests.
- PR #741: Update API docs for 0.8
- PR #754: Pickling of UMAP/KNN
- PR #753: Made PCA and TSVD picklable
- PR #746: LogisticRegression and QN API docstrings

## Bug Fixes
- PR #584: Added missing virtual destructor to deviceAllocator and hostAllocator
- PR #620: C++: Removed old unit-test files in ml-prims
- PR #627: C++: Fixed dbscan crash issue filed in 613
- PR #640: Remove setuptools from conda run dependency
- PR #646: Update link in contributing.md
- PR #649: Bug fix to LinAlg::reduce_rows_by_key prim filed in issue #648
- PR #666: fixes to gitutils.py to resolve both string decode and handling of uncommitted files
- PR #676: Fix template parameters in `bernoulli()` implementation.
- PR #685: Make CuPy optional to avoid nccl conda package conflicts
- PR #687: prims: updated tolerance for reduce_cols_by_key unit-tests
- PR #689: Removing extra prints from NearestNeighbors cython
- PR #718: Bug fix for DBSCAN and increasing batch size of sgd
- PR #719: Adding additional checks for dtype of the data
- PR #736: Bug fix for RF wrapper and .cu print function
- PR #547: Fixed issue if C++ compiler is specified via CXX during configure.
- PR #759: Configure Sphinx to render params correctly
- PR #762: Apply threshold to remove flakiness of UMAP tests.
- PR #768: Fixing memory bug from stateless refactor
- PR #782: Nearest neighbors checking properly whether memory should be freed
- PR #783: UMAP was using wrong size for knn computation
- PR #776: Hotfix for self.variables in RF
- PR #777: Fix numpy input bug
- PR #784: Fix jit of shuffle_idx python function
- PR #790: Fix rows_sample input type for RF
- PR #793: Fix for dtype conversion utility for numba arrays without cupy installed
- PR #806: Add a seed for sklearn model in RF test file
- PR #843: Rf quantile fix

# cuML 0.7.0 (10 May 2019)

## New Features

- PR #405: Quasi-Newton GLM Solvers
- PR #277: Add row- and column-wise weighted mean primitive
- PR #424: Add a grid-sync struct for inter-block synchronization
- PR #430: Add R-Squared Score to ml primitives
- PR #463: Add matrix gather to ml primitives
- PR #435: Expose cumlhandle in cython + developer guide
- PR #455: Remove default-stream arguement across ml-prims and cuML
- PR #375: cuml cpp shared library renamed to libcuml++.so
- PR #460: Random Forest & Decision Trees (Single-GPU, Classification)
- PR #491: Add doxygen build target for ml-prims
- PR #505: Add R-Squared Score to python interface
- PR #507: Add coordinate descent for lasso and elastic-net
- PR #511: Add a minmax ml-prim
- PR #516: Added Trustworthiness score feature
- PR #520: Add local build script to mimic gpuCI
- PR #503: Add column-wise matrix sort primitive
- PR #525: Add docs build script to cuML
- PR #528: Remove current KMeans and replace it with a new single GPU implementation built using ML primitives

## Improvements

- PR #481: Refactoring Quasi-Newton to use cumlHandle
- PR #467: Added validity check on cumlHandle_t
- PR #461: Rewrote permute and added column major version
- PR #440: README updates
- PR #295: Improve build-time and the interface e.g., enable bool-OutType, for distance()
- PR #390: Update docs version
- PR #272: Add stream parameters to cublas and cusolver wrapper functions
- PR #447: Added building and running mlprims tests to CI
- PR #445: Lower dbscan memory usage by computing adjacency matrix directly
- PR #431: Add support for fancy iterator input types to LinAlg::reduce_rows_by_key
- PR #394: Introducing cumlHandle API to dbscan and add example
- PR #500: Added CI check for black listed CUDA Runtime API calls
- PR #475: exposing cumlHandle for dbscan from python-side
- PR #395: Edited the CONTRIBUTING.md file
- PR #407: Test files to run stress, correctness and unit tests for cuml algos
- PR #512: generic copy method for copying buffers between device/host
- PR #533: Add cudatoolkit conda dependency
- PR #524: Use cmake find blas and find lapack to pass configure options to faiss
- PR #527: Added notes on UMAP differences from reference implementation
- PR #540: Use latest release version in update-version CI script
- PR #552: Re-enable assert in kmeans tests with xfail as needed
- PR #581: Add shared memory fast col major to row major function back with bound checks
- PR #592: More efficient matrix copy/reverse methods
- PR #721: Added pickle tests for DBSCAN and Random Projections

## Bug Fixes

- PR #334: Fixed segfault in `ML::cumlHandle_impl::destroyResources`
- PR #349: Developer guide clarifications for cumlHandle and cumlHandle_impl
- PR #398: Fix CI scripts to allow nightlies to be uploaded
- PR #399: Skip PCA tests to allow CI to run with driver 418
- PR #422: Issue in the PCA tests was solved and CI can run with driver 418
- PR #409: Add entry to gitmodules to ignore build artifacts
- PR #412: Fix for svdQR function in ml-prims
- PR #438: Code that depended on FAISS was building everytime.
- PR #358: Fixed an issue when switching streams on MLCommon::device_buffer and MLCommon::host_buffer
- PR #434: Fixing bug in CSR tests
- PR #443: Remove defaults channel from ci scripts
- PR #384: 64b index arithmetic updates to the kernels inside ml-prims
- PR #459: Fix for runtime library path of pip package
- PR #464: Fix for C++11 destructor warning in qn
- PR #466: Add support for column-major in LinAlg::*Norm methods
- PR #465: Fixing deadlock issue in GridSync due to consecutive sync calls
- PR #468: Fix dbscan example build failure
- PR #470: Fix resource leakage in Kalman filter python wrapper
- PR #473: Fix gather ml-prim test for change in rng uniform API
- PR #477: Fixes default stream initialization in cumlHandle
- PR #480: Replaced qn_fit() declaration with #include of file containing definition to fix linker error
- PR #495: Update cuDF and RMM versions in GPU ci test scripts
- PR #499: DEVELOPER_GUIDE.md: fixed links and clarified ML::detail::streamSyncer example
- PR #506: Re enable ml-prim tests in CI
- PR #508: Fix for an error with default argument in LinAlg::meanSquaredError
- PR #519: README.md Updates and adding BUILD.md back
- PR #526: Fix the issue of wrong results when fit and transform of PCA are called separately
- PR #531: Fixing missing arguments in updateDevice() for RF
- PR #543: Exposing dbscan batch size through cython API and fixing broken batching
- PR #551: Made use of ZLIB_LIBRARIES consistent between ml_test and ml_mg_test
- PR #557: Modified CI script to run cuML tests before building mlprims and removed lapack flag
- PR #578: Updated Readme.md to add lasso and elastic-net
- PR #580: Fixing cython garbage collection bug in KNN
- PR #577: Use find libz in prims cmake
- PR #594: fixed cuda-memcheck mean_center test failures


# cuML 0.6.1 (09 Apr 2019)

## Bug Fixes

- PR #462 Runtime library path fix for cuML pip package


# cuML 0.6.0 (22 Mar 2019)

## New Features

- PR #249: Single GPU Stochastic Gradient Descent for linear regression, logistic regression, and linear svm with L1, L2, and elastic-net penalties.
- PR #247: Added "proper" CUDA API to cuML
- PR #235: NearestNeighbors MG Support
- PR #261: UMAP Algorithm
- PR #290: NearestNeighbors numpy MG Support
- PR #303: Reusable spectral embedding / clustering
- PR #325: Initial support for single process multi-GPU OLS and tSVD
- PR #271: Initial support for hyperparameter optimization with dask for many models

## Improvements

- PR #144: Dockerfile update and docs for LinearRegression and Kalman Filter.
- PR #168: Add /ci/gpu/build.sh file to cuML
- PR #167: Integrating full-n-final ml-prims repo inside cuml
- PR #198: (ml-prims) Removal of *MG calls + fixed a bug in permute method
- PR #194: Added new ml-prims for supporting LASSO regression.
- PR #114: Building faiss C++ api into libcuml
- PR #64: Using FAISS C++ API in cuML and exposing bindings through cython
- PR #208: Issue ml-common-3: Math.h: swap thrust::for_each with binaryOp,unaryOp
- PR #224: Improve doc strings for readable rendering with readthedocs
- PR #209: Simplify README.md, move build instructions to BUILD.md
- PR #218: Fix RNG to use given seed and adjust RNG test tolerances.
- PR #225: Support for generating random integers
- PR #215: Refactored LinAlg::norm to Stats::rowNorm and added Stats::colNorm
- PR #234: Support for custom output type and passing index value to main_op in *Reduction kernels
- PR #230: Refactored the cuda_utils header
- PR #236: Refactored cuml python package structure to be more sklearn like
- PR #232: Added reduce_rows_by_key
- PR #246: Support for 2 vectors in the matrix vector operator
- PR #244: Fix for single GPU OLS and Ridge to support one column training data
- PR #271: Added get_params and set_params functions for linear and ridge regression
- PR #253: Fix for issue #250-reduce_rows_by_key failed memcheck for small nkeys
- PR #269: LinearRegression, Ridge Python docs update and cleaning
- PR #322: set_params updated
- PR #237: Update build instructions
- PR #275: Kmeans use of faster gpu_matrix
- PR #288: Add n_neighbors to NearestNeighbors constructor
- PR #302: Added FutureWarning for deprecation of current kmeans algorithm
- PR #312: Last minute cleanup before release
- PR #315: Documentation updating and enhancements
- PR #330: Added ignored argument to pca.fit_transform to map to sklearn's implemenation
- PR #342: Change default ABI to ON
- PR #572: Pulling DBSCAN components into reusable primitives


## Bug Fixes

- PR #193: Fix AttributeError in PCA and TSVD
- PR #211: Fixing inconsistent use of proper batch size calculation in DBSCAN
- PR #202: Adding back ability for users to define their own BLAS
- PR #201: Pass CMAKE CUDA path to faiss/configure script
- PR #200 Avoid using numpy via cimport in KNN
- PR #228: Bug fix: LinAlg::unaryOp with 0-length input
- PR #279: Removing faiss-gpu references in README
- PR #321: Fix release script typo
- PR #327: Update conda requirements for version 0.6 requirements
- PR #352: Correctly calculating numpy chunk sizing for kNN
- PR #345: Run python import as part of package build to trigger compilation
- PR #347: Lowering memory usage of kNN.
- PR #355: Fixing issues with very large numpy inputs to SPMG OLS and tSVD.
- PR #357: Removing FAISS requirement from README
- PR #362: Fix for matVecOp crashing on large input sizes
- PR #366: Index arithmetic issue fix with TxN_t class
- PR #376: Disabled kmeans tests since they are currently too sensitive (see #71)
- PR #380: Allow arbitrary data size on ingress for numba_utils.row_matrix
- PR #385: Fix for long import cuml time in containers and fix for setup_pip
- PR #630: Fixing a missing kneighbors in nearest neighbors python proxy

# cuML 0.5.1 (05 Feb 2019)

## Bug Fixes

- PR #189 Avoid using numpy via cimport to prevent ABI issues in Cython compilation


# cuML 0.5.0 (28 Jan 2019)

## New Features

- PR #66: OLS Linear Regression
- PR #44: Distance calculation ML primitives
- PR #69: Ridge (L2 Regularized) Linear Regression
- PR #103: Linear Kalman Filter
- PR #117: Pip install support
- PR #64: Device to device support from cuML device pointers into FAISS

## Improvements

- PR #56: Make OpenMP optional for building
- PR #67: Github issue templates
- PR #44: Refactored DBSCAN to use ML primitives
- PR #91: Pytest cleanup and sklearn toyset datasets based pytests for kmeans and dbscan
- PR #75: C++ example to use kmeans
- PR #117: Use cmake extension to find any zlib installed in system
- PR #94: Add cmake flag to set ABI compatibility
- PR #139: Move thirdparty submodules to root and add symlinks to new locations
- PR #151: Replace TravisCI testing and conda pkg builds with gpuCI
- PR #164: Add numba kernel for faster column to row major transform
- PR #114: Adding FAISS to cuml build

## Bug Fixes

- PR #48: CUDA 10 compilation warnings fix
- PR #51: Fixes to Dockerfile and docs for new build system
- PR #72: Fixes for GCC 7
- PR #96: Fix for kmeans stack overflow with high number of clusters
- PR #105: Fix for AttributeError in kmeans fit method
- PR #113: Removed old  glm python/cython files
- PR #118: Fix for AttributeError in kmeans predict method
- PR #125: Remove randomized solver option from PCA python bindings


# cuML 0.4.0 (05 Dec 2018)

## New Features

## Improvements

- PR #42: New build system: separation of libcuml.so and cuml python package
- PR #43: Added changelog.md

## Bug Fixes


# cuML 0.3.0 (30 Nov 2018)

## New Features

- PR #33: Added ability to call cuML algorithms using numpy arrays

## Improvements

- PR #24: Fix references of python package from cuML to cuml and start using versioneer for better versioning
- PR #40: Added support for refactored cuDF 0.3.0, updated Conda files
- PR #33: Major python test cleaning, all tests pass with cuDF 0.2.0 and 0.3.0. Preparation for new build system
- PR #34: Updated batch count calculation logic in DBSCAN
- PR #35: Beginning of DBSCAN refactor to use cuML mlprims and general improvements

## Bug Fixes

- PR #30: Fixed batch size bug in DBSCAN that caused crash. Also fixed various locations for potential integer overflows
- PR #28: Fix readthedocs build documentation
- PR #29: Fix pytests for cuml name change from cuML
- PR #33: Fixed memory bug that would cause segmentation faults due to numba releasing memory before it was used. Also fixed row major/column major bugs for different algorithms
- PR #36: Fix kmeans gtest to use device data
- PR #38: cuda\_free bug removed that caused google tests to sometimes pass and sometimes fail randomly
- PR #39: Updated cmake to correctly link with CUDA libraries, add CUDA runtime linking and include source files in compile target

# cuML 0.2.0 (02 Nov 2018)

## New Features

- PR #11: Kmeans algorithm added
- PR #7: FAISS KNN wrapper added
- PR #21: Added Conda install support

## Improvements

- PR #15: Added compatibility with cuDF (from prior pyGDF)
- PR #13: Added FAISS to Dockerfile
- PR #21: Added TravisCI build system for CI and Conda builds

## Bug Fixes

- PR #4: Fixed explained variance bug in TSVD
- PR #5: Notebook bug fixes and updated results


# cuML 0.1.0

Initial release including PCA, TSVD, DBSCAN, ml-prims and cython wrappers<|MERGE_RESOLUTION|>--- conflicted
+++ resolved
@@ -17,11 +17,8 @@
 - PR #829: C++: enable nvtx ranges
 - PR #837: treelite for decision forest exchange format
 - PR #870: make_blobs python function
-<<<<<<< HEAD
 - PR #879: import of treelite models to FIL
-=======
 - PR #882: TSNE - T-Distributed Stochastic Neighbourhood Embedding
->>>>>>> 61da3958
 
 ## Improvements
 - PR #822: build: build.sh update to club all make targets together
