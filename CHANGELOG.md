# cuML 0.15.0 (Date TBD)

## New Features
- PR #2240: Making Dask models pickleable
- PR #2267: CountVectorizer estimator
- PR #2261: Exposing new FAISS metrics through Python API
- PR #2287: Single-GPU TfidfTransformer implementation
- PR #2289: QR SVD solver for MNMG PCA
- PR #2312: column-major support for make_blobs
- PR #2172: Initial support for auto-ARIMA
- PR #2394: Adding cosine & correlation distance for KNN
- PR #2392: PCA can accept sparse inputs, and sparse prim for computing covariance
- PR #2465: Support pandas 1.0+
- PR #2520: TfidfVectorizer estimator

## Improvements
- PR #2336: Eliminate `rmm.device_array` usage
- PR #2262: Using fully shared PartDescriptor in MNMG decomposiition, linear models, and solvers
- PR #2310: Pinning ucx-py to 0.14 to make 0.15 CI pass
- PR #1945: enable clang tidy
- PR #2339: umap performance improvements
- PR #2308: Using fixture for Dask client to eliminate possiblity of not closing
- PR #2345: make C++ logger level definition to be the same as python layer
- PR #2329: Add short commit hash to conda package name
- PR #2363: Update threshold and make other changes for stress tests
- PR #2371: Updating MBSGD tests to use larger batches
- PR #2380: Pinning libcumlprims version to ease future updates
- PR #2405: Remove references to deprecated RMM headers.
- PR #2340: Import ARIMA in the root init file and fix the `test_fit_function` test
- PR #2408: Install meta packages for dependencies
- PR #2417: Move doc customization scripts to Jenkins
- PR #2427: Moving MNMG decomposition to cuml
- PR #2433: Add libcumlprims_mg to CMake
- PR #2420: Add and set convert_dtype default to True in estimator fit methods
- PR #2411: Refactor Mixin classes and use in classifier/regressor estimators
- PR #2442: fix setting RAFT_DIR from the RAFT_PATH env var
- PR #2469: Updating KNN c-api to document all arguments
- PR #2453: Add CumlArray to API doc
- PR #2440: Use Treelite Conda package
- PR #2403: Support for input and output type consistency in logistic regression predict_proba
- PR #2473: Add metrics.roc_auc_score to API docs. Additional readability and minor docs bug fixes
- PR #2468: Add `_n_features_in_` attribute to all single GPU estimators that implement fit
- PR #2490: Moving MNMG KMeans to cuml
- PR #2483: Moving MNMG KNN to cuml
- PR #2492: Adding additional assertions to mnmg nearest neighbors pytests
- PR #2439: Update dask RF code to have print_detailed function
- PR #2431: Match output of classifier predict with target dtype
- PR #2513: Fixing LGTM Analysis Issues
- PR #2099: Raise an error when float64 data is used with dask RF
- PR #2526: Removing PCA TSQR as a solver due to scalability issues

## Bug Fixes
- PR #2369: Update RF code to fix set_params memory leak
- PR #2364: Fix for random projection
- PR #2373: Use Treelite Pip package in GPU testing
- PR #2376: Update documentation Links
- PR #2407: fixed batch count in DBScan for integer overflow case
- PR #2413: CumlArray and related methods updates to account for cuDF.Buffer contiguity update
- PR #2424: --singlegpu flag fix on build.sh script
- PR #2432: Using correct algo_name for UMAP in benchmark tests
- PR #2445: Restore access to coef_ property of Lasso
- PR #2441: Change p2p_enabled definition to work without ucx
- PR #2447: Drop `nvstrings`
- PR #2450: Update local build to use new gpuCI image
- PR #2454: Mark RF memleak test as XFAIL, because we can't detect memleak reliably
- PR #2455: Use correct field to store data type in `LabelEncoder.fit_transform`
- PR #2475: Fix typo in build.sh
- PR #2496: Fixing indentation for simulate_data in test_fil.py
- PR #2494: Set QN regularization strength consistent with scikit-learn
- PR #2486: Fix cupy input to kmeans init
- PR #2497: Changes to accomodate cuDF unsigned categorical changes
<<<<<<< HEAD
- PR #2508: Use positional parameters in sklearn.datasets.make_* functions
=======
- PR #2507: Import `treelite.sklearn`
- PR #2521: Fixing invalid smem calculation in KNeighborsCLassifier
- PR #2515: Increase tolerance for LogisticRegression test
>>>>>>> 5d6377b2

# cuML 0.14.0 (03 Jun 2020)

## New Features
- PR #1994: Support for distributed OneHotEncoder
- PR #1892: One hot encoder implementation with cupy
- PR #1655: Adds python bindings for homogeneity score
- PR #1704: Adds python bindings for completeness score
- PR #1687: Adds python bindings for mutual info score
- PR #1980: prim: added a new write-only unary op prim
- PR #1867: C++: add logging interface support in cuML based spdlog
- PR #1902: Multi class inference in FIL C++ and importing multi-class forests from treelite
- PR #1906: UMAP MNMG
- PR #2067: python: wrap logging interface in cython
- PR #2083: Added dtype, order, and use_full_low_rank to MNMG `make_regression`
- PR #2074: SG and MNMG `make_classification`
- PR #2127: Added order to SG `make_blobs`, and switch from C++ to cupy based implementation
- PR #2057: Weighted k-means
- PR #2256: Add a `make_arima` generator
- PR #2245: ElasticNet, Lasso and Coordinate Descent MNMG
- PR #2242: Pandas input support with output as NumPy arrays by default
- PR #1728: Added notebook testing to gpuCI gpu build

## Improvements
- PR #1931: C++: enabled doxygen docs for all of the C++ codebase
- PR #1944: Support for dask_cudf.core.Series in _extract_partitions
- PR #1947: Cleaning up cmake
- PR #1927: Use Cython's `new_build_ext` (if available)
- PR #1946: Removed zlib dependency from cmake
- PR #1988: C++: cpp bench refactor
- PR #1873: Remove usage of nvstring and nvcat from LabelEncoder
- PR #1968: Update SVC SVR with cuML Array
- PR #1972: updates to our flow to use conda-forge's clang and clang-tools packages
- PR #1974: Reduce ARIMA testing time
- PR #1984: Enable Ninja build
- PR #1985: C++ UMAP parametrizable tests
- PR #2005: Adding missing algorithms to cuml benchmarks and notebook
- PR #2016: Add capability to setup.py and build.sh to fully clean all cython build files and artifacts
- PR #2044: A cuda-memcheck helper wrapper for devs
- PR #2018: Using `cuml.dask.part_utils.extract_partitions` and removing similar, duplicated code
- PR #2019: Enable doxygen build in our nightly doc build CI script
- PR #1996: Cythonize in parallel
- PR #2032: Reduce number of tests for MBSGD to improve CI running time
- PR #2031: Encapsulating UCX-py interactions in singleton
- PR #2029: Add C++ ARIMA log-likelihood benchmark
- PR #2085: Convert TSNE to use CumlArray
- PR #2051: Reduce the time required to run dask pca and dask tsvd tests
- PR #1981: Using CumlArray in kNN and DistributedDataHandler in dask kNN
- PR #2053: Introduce verbosity level in C++ layer instead of boolean `verbose` flag
- PR #2047: Make internal streams non-blocking w.r.t. NULL stream
- PR #2048: Random forest testing speedup
- PR #2058: Use CumlArray in Random Projection
- PR #2068: Updating knn class probabilities to use make_monotonic instead of binary search
- PR #2062: Adding random state to UMAP mnmg tests
- PR #2064: Speed-up K-Means test
- PR #2015: Renaming .h to .cuh in solver, dbscan and svm
- PR #2080: Improved import of sparse FIL forests from treelite
- PR #2090: Upgrade C++ build to C++14 standard
- PR #2089: CI: enabled cuda-memcheck on ml-prims unit-tests during nightly build
- PR #2128: Update Dask RF code to reduce the time required for GPU predict to run
- PR #2125: Build infrastructure to use RAFT
- PR #2131: Update Dask RF fit to use DistributedDataHandler
- PR #2055: Update the metrics notebook to use important cuML models
- PR #2095: Improved import of src_prims/utils.h, making it less ambiguous
- PR #2118: Updating SGD & mini-batch estimators to use CumlArray
- PR #2120: Speeding up dask RandomForest tests
- PR #1883: Use CumlArray in ARIMA
- PR #877: Adding definition of done criteria to wiki
- PR #2135: A few optimizations to UMAP fuzzy simplicial set
- PR #1914: Change the meaning of ARIMA's intercept to match the literature
- PR #2098: Renaming .h to .cuh in decision_tree, glm, pca
- PR #2150: Remove deprecated RMM calls in RMM allocator adapter
- PR #2146: Remove deprecated kalman filter
- PR #2151: Add pytest duration and pytest timeout
- PR #2156: Add Docker 19 support to local gpuci build
- PR #2178: Reduce duplicated code in RF
- PR #2124: Expand tutorial docs and sample notebook
- PR #2175: Allow CPU-only and dataset params for benchmark sweeps
- PR #2186: Refactor cython code to build OPG structs in common utils file
- PR #2180: Add fully single GPU singlegpu python build
- PR #2187: CMake improvements to manage conda environment dependencies
- PR #2185: Add has_sklearn function and use it in datasets/classification.
- PR #2193: Order-independent local shuffle in `cuml.dask.make_regression`
- PR #2204: Update python layer to use the logger interface
- PR #2184: Refoctor headers for holtwinters, rproj, tsvd, tsne, umap
- PR #2199: Remove unncessary notebooks
- PR #2195: Separating fit and transform calls in SG, MNMG PCA to save transform array memory consumption
- PR #2201: Re-enabling UMAP repro tests
- PR #2132: Add SVM C++ benchmarks
- PR #2196: Updates to benchmarks. Moving notebook
- PR #2208: Coordinate Descent, Lasso and ElasticNet CumlArray updates
- PR #2210: Updating KNN tests to evaluate multiple index partitions
- PR #2205: Use timeout to add 2 hour hard limit to dask tests
- PR #2212: Improve DBScan batch count / memory estimation
- PR #2213: Standardized include statements across all cpp source files, updated copyright on all modified files
- PR #2214: Remove utils folder and refactor to common folder
- PR #2220: Final refactoring of all src_prims header files following rules as specified in #1675
- PR #2225: input_to_cuml_array keep order option, test updates and cleanup
- PR #2244: Re-enable slow ARIMA tests as stress tests
- PR #2231: Using OPG structs from `cuml.common` in decomposition algorithms
- PR #2257: Update QN and LogisticRegression to use CumlArray
- PR #2259: Add CumlArray support to Naive Bayes
- PR #2252: Add benchmark for the Gram matrix prims
- PR #2263: Faster serialization for Treelite objects with RF
- PR #2264: Reduce build time for cuML by using make_blobs from libcuml++ interface
- PR #2269: Add docs targets to build.sh and fix python cuml.common docs
- PR #2271: Clarify doc for `_unique` default implementation in OneHotEncoder
- PR #2272: Add docs build.sh script to repository
- PR #2276: Ensure `CumlArray` provided `dtype` conforms
- PR #2281: Rely on cuDF's `Serializable` in `CumlArray`
- PR #2284: Reduce dataset size in SG RF notebook to reduce run time of sklearn
- PR #2285: Increase the threshold for elastic_net test in dask/test_coordinate_descent
- PR #2314: Update FIL default values, documentation and test
- PR #2316: 0.14 release docs additions and fixes
- PR #2320: Add prediction notes to RF docs
- PR #2323: Change verbose levels and parameter name to match Scikit-learn API
- PR #2324: Raise an error if n_bins > number of training samples in RF
- PR #2335: Throw a warning if treelite cannot be imported and `load_from_sklearn` is used

## Bug Fixes
- PR #1939: Fix syntax error in cuml.common.array
- PR #1941: Remove c++ cuda flag that was getting duplicated in CMake
- PR #1971: python: Correctly honor --singlegpu option and CUML_BUILD_PATH env variable
- PR #1969: Update libcumlprims to 0.14
- PR #1973: Add missing mg files for setup.py --singlegpu flag
- PR #1993: Set `umap_transform_reproducibility` tests to xfail
- PR #2004: Refactoring the arguments to `plant()` call
- PR #2017: Fixing memory issue in weak cc prim
- PR #2028: Skipping UMAP knn reproducibility tests until we figure out why its failing in CUDA 10.2
- PR #2024: Fixed cuda-memcheck errors with sample-without-replacement prim
- PR #1540: prims: support for custom math-type used for computation inside adjusted rand index prim
- PR #2077: dask-make blobs arguments to match sklearn
- PR #2059: Make all Scipy imports conditional
- PR #2078: Ignore negative cache indices in get_vecs
- PR #2084: Fixed cuda-memcheck errors with COO unit-tests
- PR #2087: Fixed cuda-memcheck errors with dispersion prim
- PR #2096: Fixed syntax error with nightly build command for memcheck unit-tests
- PR #2115: Fixed contingency matrix prim unit-tests for computing correct golden values
- PR #2107: Fix PCA transform
- PR #2109: input_to_cuml_array __cuda_array_interface__ bugfix
- PR #2117: cuDF __array__ exception small fixes
- PR #2139: CumlArray for adjusted_rand_score
- PR #2140: Returning self in fit model functions
- PR #2144: Remove GPU arch < 60 from CMake build
- PR #2153: Added missing namespaces to some Decision Tree files
- PR #2155: C++: fix doxygen build break
- PR #2161: Replacing depreciated bruteForceKnn
- PR #2162: Use stream in transpose prim
- PR #2165: Fit function test correction
- PR #2166: Fix handling of temp file in RF pickling
- PR #2176: C++: fix for adjusted rand index when input array is all zeros
- PR #2179: Fix clang tools version in libcuml recipe
- PR #2183: Fix RAFT in nightly package
- PR #2191: Fix placement of SVM parameter documentation and add examples
- PR #2212: Fix DBScan results (no propagation of labels through border points)
- PR #2215: Fix the printing of forest object
- PR #2217: Fix opg_utils naming to fix singlegpu build
- PR #2223: Fix bug in ARIMA C++ benchmark
- PR #2224: Temporary fix for CI until new Dask version is released
- PR #2228: Update to use __reduce_ex__ in CumlArray to override cudf.Buffer
- PR #2249: Fix bug in UMAP continuous target metrics
- PR #2258: Fix doxygen build break
- PR #2255: Set random_state for train_test_split function in dask RF
- PR #2275: Fix RF fit memory leak
- PR #2274: Fix parameter name verbose to verbosity in mnmg OneHotEncoder
- PR #2277: Updated cub repo path and branch name
- PR #2282: Fix memory leak in Dask RF concatenation
- PR #2301: Scaling KNN dask tests sample size with n GPUs
- PR #2293: Contiguity fixes for input_to_cuml_array and train_test_split
- PR #2295: Fix convert_to_dtype copy even with same dtype
- PR #2305: Fixed race condition in DBScan
- PR #2354: Fix broken links in README

# cuML 0.13.0 (31 Mar 2020)

## New Features
- PR #1777: Python bindings for entropy
- PR #1742: Mean squared error implementation with cupy
- PR #1817: Confusion matrix implementation with cupy (SNSG and MNMG)
- PR #1766: Mean absolute error implementation with cupy
- PR #1766: Mean squared log error implementation with cupy
- PR #1635: cuML Array shim and configurable output added to cluster methods
- PR #1586: Seasonal ARIMA
- PR #1683: cuml.dask make_regression
- PR #1689: Add framework for cuML Dask serializers
- PR #1709: Add `decision_function()` and `predict_proba()` for LogisticRegression
- PR #1714: Add `print_env.sh` file to gather important environment details
- PR #1750: LinearRegression CumlArray for configurable output
- PR #1814: ROC AUC score implementation with cupy
- PR #1767: Single GPU decomposition models configurable output
- PR #1646: Using FIL to predict in MNMG RF
- PR #1778: Make cuML Handle picklable
- PR #1738: cuml.dask refactor beginning and dask array input option for OLS, Ridge and KMeans
- PR #1874: Add predict_proba function to RF classifier
- PR #1815: Adding KNN parameter to UMAP
- PR #1978: Adding `predict_proba` function to dask RF

## Improvements
- PR #1644: Add `predict_proba()` for FIL binary classifier
- PR #1620: Pickling tests now automatically finds all model classes inheriting from cuml.Base
- PR #1637: Update to newer treelite version with XGBoost 1.0 compatibility
- PR #1632: Fix MBSGD models inheritance, they now inherits from cuml.Base
- PR #1628: Remove submodules from cuML
- PR #1755: Expose the build_treelite function for python
- PR #1649: Add the fil_sparse_format variable option to RF API
- PR #1647: storage_type=AUTO uses SPARSE for large models
- PR #1668: Update the warning statement thrown in RF when the seed is set but n_streams is not 1
- PR #1662: use of direct cusparse calls for coo2csr, instead of depending on nvgraph
- PR #1747: C++: dbscan performance improvements and cleanup
- PR #1697: Making trustworthiness batchable and using proper workspace
- PR #1721: Improving UMAP pytests
- PR #1717: Call `rmm_cupy_allocator` for CuPy allocations
- PR #1718: Import `using_allocator` from `cupy.cuda`
- PR #1723: Update RF Classifier to throw an exception for multi-class pickling
- PR #1726: Decorator to allocate CuPy arrays with RMM
- PR #1719: UMAP random seed reproducibility
- PR #1748: Test serializing `CumlArray` objects
- PR #1776: Refactoring pca/tsvd distributed
- PR #1762: Update CuPy requirement to 7
- PR #1768: C++: Different input and output types for add and subtract prims
- PR #1790: Add support for multiple seeding in k-means++
- PR #1805: Adding new Dask cuda serializers to naive bayes + a trivial perf update
- PR #1812: C++: bench: UMAP benchmark cases added
- PR #1795: Add capability to build CumlArray from bytearray/memoryview objects
- PR #1824: C++: improving the performance of UMAP algo
- PR #1816: Add ARIMA notebook
- PR #1856: Update docs for 0.13
- PR #1827: Add HPO demo Notebook
- PR #1825: `--nvtx` option in `build.sh`
- PR #1847: Update XGBoost version for CI
- PR #1837: Simplify cuML Array construction
- PR #1848: Rely on subclassing for cuML Array serialization
- PR #1866: Minimizing client memory pressure on Naive Bayes
- PR #1788: Removing complexity bottleneck in S-ARIMA
- PR #1873: Remove usage of nvstring and nvcat from LabelEncoder
- PR #1891: Additional improvements to naive bayes tree reduction

## Bug Fixes
- PR #1835 : Fix calling default RF Classification always
- PT #1904: replace cub sort
- PR #1833: Fix depth issue in shallow RF regression estimators
- PR #1770: Warn that KalmanFilter is deprecated
- PR #1775: Allow CumlArray to work with inputs that have no 'strides' in array interface
- PR #1594: Train-test split is now reproducible
- PR #1590: Fix destination directory structure for run-clang-format.py
- PR #1611: Fixing pickling errors for KNN classifier and regressor
- PR #1617: Fixing pickling issues for SVC and SVR
- PR #1634: Fix title in KNN docs
- PR #1627: Adding a check for multi-class data in RF classification
- PR #1654: Skip treelite patch if its already been applied
- PR #1661: Fix nvstring variable name
- PR #1673: Using struct for caching dlsym state in communicator
- PR #1659: TSNE - introduce 'convert_dtype' and refactor class attr 'Y' to 'embedding_'
- PR #1672: Solver 'svd' in Linear and Ridge Regressors when n_cols=1
- PR #1670: Lasso & ElasticNet - cuml Handle added
- PR #1671: Update for accessing cuDF Series pointer
- PR #1652: Support XGBoost 1.0+ models in FIL
- PR #1702: Fix LightGBM-FIL validation test
- PR #1701: test_score kmeans test passing with newer cupy version
- PR #1706: Remove multi-class bug from QuasiNewton
- PR #1699: Limit CuPy to <7.2 temporarily
- PR #1708: Correctly deallocate cuML handles in Cython
- PR #1730: Fixes to KF for test stability (mainly in CUDA 10.2)
- PR #1729: Fixing naive bayes UCX serialization problem in fit()
- PR #1749: bug fix rf classifier/regressor on seg fault in bench
- PR #1751: Updated RF documentation
- PR #1765: Update the checks for using RF GPU predict
- PR #1787: C++: unit-tests to check for RF accuracy. As well as a bug fix to improve RF accuracy
- PR #1793: Updated fil pyx to solve memory leakage issue
- PR #1810: Quickfix - chunkage in dask make_regression
- PR #1842: DistributedDataHandler not properly setting 'multiple'
- PR #1849: Critical fix in ARIMA initial estimate
- PR #1851: Fix for cuDF behavior change for multidimensional arrays
- PR #1852: Remove Thrust warnings
- PR #1868: Turning off IPC caching until it is fixed in UCX-py/UCX
- PR #1876: UMAP exponential decay parameters fix
- PR #1887: Fix hasattr for missing attributes on base models
- PR #1877: Remove resetting index in shuffling in train_test_split
- PR #1893: Updating UCX in comms to match current UCX-py
- PR #1888: Small train_test_split test fix
- PR #1899: Fix dask `extract_partitions()`, remove transformation as instance variable in PCA and TSVD and match sklearn APIs
- PR #1920: Temporarily raising threshold for UMAP reproducibility tests
- PR #1918: Create memleak fixture to skip memleak tests in CI for now
- PR #1926: Update batch matrix test margins
- PR #1925: Fix failing dask tests
- PR #1936: Update DaskRF regression test to xfail
- PR #1932: Isolating cause of make_blobs failure
- PR #1951: Dask Random forest regression CPU predict bug fix
- PR #1948: Adjust BatchedMargin margin and disable tests temporarily
- PR #1950: Fix UMAP test failure


# cuML 0.12.0 (04 Feb 2020)

## New Features
- PR #1483: prims: Fused L2 distance and nearest-neighbor prim
- PR #1494: bench: ml-prims benchmark
- PR #1514: bench: Fused L2 NN prim benchmark
- PR #1411: Cython side of MNMG OLS
- PR #1520: Cython side of MNMG Ridge Regression
- PR #1516: Suppor Vector Regression (epsilon-SVR)

## Improvements
- PR #1638: Update cuml/docs/README.md
- PR #1468: C++: updates to clang format flow to make it more usable among devs
- PR #1473: C++: lazy initialization of "costly" resources inside cumlHandle
- PR #1443: Added a new overloaded GEMM primitive
- PR #1489: Enabling deep trees using Gather tree builder
- PR #1463: Update FAISS submodule to 1.6.1
- PR #1488: Add codeowners
- PR #1432: Row-major (C-style) GPU arrays for benchmarks
- PR #1490: Use dask master instead of conda package for testing
- PR #1375: Naive Bayes & Distributed Naive Bayes
- PR #1377: Add GPU array support for FIL benchmarking
- PR #1493: kmeans: add tiling support for 1-NN computation and use fusedL2-1NN prim for L2 distance metric
- PR #1532: Update CuPy to >= 6.6 and allow 7.0
- PR #1528: Re-enabling KNN using dynamic library loading for UCX in communicator
- PR #1545: Add conda environment version updates to ci script
- PR #1541: Updates for libcudf++ Python refactor
- PR #1555: FIL-SKL, an SKLearn-based benchmark for FIL
- PR #1537: Improve pickling and scoring suppport for many models to support hyperopt
- PR #1551: Change custom kernel to cupy for col/row order transform
- PR #1533: C++: interface header file separation for SVM
- PR #1560: Helper function to allocate all new CuPy arrays with RMM memory management
- PR #1570: Relax nccl in conda recipes to >=2.4 (matching CI)
- PR #1578: Add missing function information to the cuML documenataion
- PR #1584: Add has_scipy utility function for runtime check
- PR #1583: API docs updates for 0.12
- PR #1591: Updated FIL documentation

## Bug Fixes
- PR #1470: Documentation: add make_regression, fix ARIMA section
- PR #1482: Updated the code to remove sklearn from the mbsgd stress test
- PR #1491: Update dev environments for 0.12
- PR #1512: Updating setup_cpu() in SpeedupComparisonRunner
- PR #1498: Add build.sh to code owners
- PR #1505: cmake: added correct dependencies for prims-bench build
- PR #1534: Removed TODO comment in create_ucp_listeners()
- PR #1548: Fixing umap extra unary op in knn graph
- PR #1547: Fixing MNMG kmeans score. Fixing UMAP pickling before fit(). Fixing UMAP test failures.
- PR #1557: Increasing threshold for kmeans score
- PR #1562: Increasing threshold even higher
- PR #1564: Fixed a typo in function cumlMPICommunicator_impl::syncStream
- PR #1569: Remove Scikit-learn exception and depedenncy in SVM
- PR #1575: Add missing dtype parameter in call to strides to order for CuPy 6.6 code path
- PR #1574: Updated the init file to include SVM
- PR #1589: Fixing the default value for RF and updating mnmg predict to accept cudf
- PR #1601: Fixed wrong datatype used in knn voting kernel

# cuML 0.11.0 (11 Dec 2019)

## New Features

- PR #1295: Cython side of MNMG PCA
- PR #1218: prims: histogram prim
- PR #1129: C++: Separate include folder for C++ API distribution
- PR #1282: OPG KNN MNMG Code (disabled for 0.11)
- PR #1242: Initial implementation of FIL sparse forests
- PR #1194: Initial ARIMA time-series modeling support.
- PR #1286: Importing treelite models as FIL sparse forests
- PR #1285: Fea minimum impurity decrease RF param
- PR #1301: Add make_regression to generate regression datasets
- PR #1322: RF pickling using treelite, protobuf and FIL
- PR #1332: Add option to cuml.dask make_blobs to produce dask array
- PR #1307: Add RF regression benchmark
- PR #1327: Update the code to build treelite with protobuf
- PR #1289: Add Python benchmarking support for FIL
- PR #1371: Cython side of MNMG tSVD
- PR #1386: Expose SVC decision function value

## Improvements
- PR #1170: Use git to clone subprojects instead of git submodules
- PR #1239: Updated the treelite version
- PR #1225: setup.py clone dependencies like cmake and correct include paths
- PR #1224: Refactored FIL to prepare for sparse trees
- PR #1249: Include libcuml.so C API in installed targets
- PR #1259: Conda dev environment updates and use libcumlprims current version in CI
- PR #1277: Change dependency order in cmake for better printing at compile time
- PR #1264: Add -s flag to GPU CI pytest for better error printing
- PR #1271: Updated the Ridge regression documentation
- PR #1283: Updated the cuMl docs to include MBSGD and adjusted_rand_score
- PR #1300: Lowercase parameter versions for FIL algorithms
- PR #1312: Update CuPy to version 6.5 and use conda-forge channel
- PR #1336: Import SciKit-Learn models into FIL
- PR #1314: Added options needed for ASVDb output (CUDA ver, etc.), added option
  to select algos
- PR #1335: Options to print available algorithms and datasets
  in the Python benchmark
- PR #1338: Remove BUILD_ABI references in CI scripts
- PR #1340: Updated unit tests to uses larger dataset
- PR #1351: Build treelite temporarily for GPU CI testing of FIL Scikit-learn
  model importing
- PR #1367: --test-split benchmark parameter for train-test split
- PR #1360: Improved tests for importing SciKit-Learn models into FIL
- PR #1368: Add --num-rows benchmark command line argument
- PR #1351: Build treelite temporarily for GPU CI testing of FIL Scikit-learn model importing
- PR #1366: Modify train_test_split to use CuPy and accept device arrays
- PR #1258: Documenting new MPI communicator for multi-node multi-GPU testing
- PR #1345: Removing deprecated should_downcast argument
- PR #1362: device_buffer in UMAP + Sparse prims
- PR #1376: AUTO value for FIL algorithm
- PR #1408: Updated pickle tests to delete the pre-pickled model to prevent pointer leakage
- PR #1357: Run benchmarks multiple times for CI
- PR #1382: ARIMA optimization: move functions to C++ side
- PR #1392: Updated RF code to reduce duplication of the code
- PR #1444: UCX listener running in its own isolated thread
- PR #1445: Improved performance of FIL sparse trees
- PR #1431: Updated API docs
- PR #1441: Remove unused CUDA conda labels
- PR #1439: Match sklearn 0.22 default n_estimators for RF and fix test errors
- PR #1461: Add kneighbors to API docs

## Bug Fixes
- PR #1281: Making rng.h threadsafe
- PR #1212: Fix cmake git cloning always running configure in subprojects
- PR #1261: Fix comms build errors due to cuml++ include folder changes
- PR #1267: Update build.sh for recent change of building comms in main CMakeLists
- PR #1278: Removed incorrect overloaded instance of eigJacobi
- PR #1302: Updates for numba 0.46
- PR #1313: Updated the RF tests to set the seed and n_streams
- PR #1319: Using machineName arg passed in instead of default for ASV reporting
- PR #1326: Fix illegal memory access in make_regression (bounds issue)
- PR #1330: Fix C++ unit test utils for better handling of differences near zero
- PR #1342: Fix to prevent memory leakage in Lasso and ElasticNet
- PR #1337: Fix k-means init from preset cluster centers
- PR #1354: Fix SVM gamma=scale implementation
- PR #1344: Change other solver based methods to create solver object in init
- PR #1373: Fixing a few small bugs in make_blobs and adding asserts to pytests
- PR #1361: Improve SMO error handling
- PR #1384: Lower expectations on batched matrix tests to prevent CI failures
- PR #1380: Fix memory leaks in ARIMA
- PR #1391: Lower expectations on batched matrix tests even more
- PR #1394: Warning added in svd for cuda version 10.1
- PR #1407: Resolved RF predict issues and updated RF docstring
- PR #1401: Patch for lbfgs solver for logistic regression with no l1 penalty
- PR #1416: train_test_split numba and rmm device_array output bugfix
- PR #1419: UMAP pickle tests are using wrong n_neighbors value for trustworthiness
- PR #1438: KNN Classifier to properly return Dataframe with Dataframe input
- PR #1425: Deprecate seed and use random_state similar to Scikit-learn in train_test_split
- PR #1458: Add joblib as an explicit requirement
- PR #1474: Defer knn mnmg to 0.12 nightly builds and disable ucx-py dependency

# cuML 0.10.0 (16 Oct 2019)

## New Features
- PR #1148: C++ benchmark tool for c++/CUDA code inside cuML
- PR #1071: Selective eigen solver of cuSolver
- PR #1073: Updating RF wrappers to use FIL for GPU accelerated prediction
- PR #1104: CUDA 10.1 support
- PR #1113: prims: new batched make-symmetric-matrix primitive
- PR #1112: prims: new batched-gemv primitive
- PR #855: Added benchmark tools
- PR #1149 Add YYMMDD to version tag for nightly conda packages
- PR #892: General Gram matrices prim
- PR #912: Support Vector Machine
- PR #1274: Updated the RF score function to use GPU predict

## Improvements
- PR #961: High Peformance RF; HIST algo
- PR #1028: Dockerfile updates after dir restructure. Conda env yaml to add statsmodels as a dependency
- PR #1047: Consistent OPG interface for kmeans, based on internal libcumlprims update
- PR #763: Add examples to train_test_split documentation
- PR #1093: Unified inference kernels for different FIL algorithms
- PR #1076: Paying off some UMAP / Spectral tech debt.
- PR #1086: Ensure RegressorMixin scorer uses device arrays
- PR #1110: Adding tests to use default values of parameters of the models
- PR #1108: input_to_host_array function in input_utils for input processing to host arrays
- PR #1114: K-means: Exposing useful params, removing unused params, proxying params in Dask
- PR #1138: Implementing ANY_RANK semantics on irecv
- PR #1142: prims: expose separate InType and OutType for unaryOp and binaryOp
- PR #1115: Moving dask_make_blobs to cuml.dask.datasets. Adding conversion to dask.DataFrame
- PR #1136: CUDA 10.1 CI updates
- PR #1135: K-means: add boundary cases for kmeans||, support finer control with convergence
- PR #1163: Some more correctness improvements. Better verbose printing
- PR #1165: Adding except + in all remaining cython
- PR #1186: Using LocalCUDACluster Pytest fixture
- PR #1173: Docs: Barnes Hut TSNE documentation
- PR #1176: Use new RMM API based on Cython
- PR #1219: Adding custom bench_func and verbose logging to cuml.benchmark
- PR #1247: Improved MNMG RF error checking

## Bug Fixes

- PR #1231: RF respect number of cuda streams from cuml handle
- PR #1230: Rf bugfix memleak in regression
- PR #1208: compile dbscan bug
- PR #1016: Use correct libcumlprims version in GPU CI
- PR #1040: Update version of numba in development conda yaml files
- PR #1043: Updates to accomodate cuDF python code reorganization
- PR #1044: Remove nvidia driver installation from ci/cpu/build.sh
- PR #991: Barnes Hut TSNE Memory Issue Fixes
- PR #1075: Pinning Dask version for consistent CI results
- PR #990: Barnes Hut TSNE Memory Issue Fixes
- PR #1066: Using proper set of workers to destroy nccl comms
- PR #1072: Remove pip requirements and setup
- PR #1074: Fix flake8 CI style check
- PR #1087: Accuracy improvement for sqrt/log in RF max_feature
- PR #1088: Change straggling numba python allocations to use RMM
- PR #1106: Pinning Distributed version to match Dask for consistent CI results
- PR #1116: TSNE CUDA 10.1 Bug Fixes
- PR #1132: DBSCAN Batching Bug Fix
- PR #1162: DASK RF random seed bug fix
- PR #1164: Fix check_dtype arg handling for input_to_dev_array
- PR #1171: SVM prediction bug fix
- PR #1177: Update dask and distributed to 2.5
- PR #1204: Fix SVM crash on Turing
- PR #1199: Replaced sprintf() with snprintf() in THROW()
- PR #1205: Update dask-cuda in yml envs
- PR #1211: Fixing Dask k-means transform bug and adding test
- PR #1236: Improve fix for SMO solvers potential crash on Turing
- PR #1251: Disable compiler optimization for CUDA 10.1 for distance prims
- PR #1260: Small bugfix for major conversion in input_utils
- PR #1276: Fix float64 prediction crash in test_random_forest

# cuML 0.9.0 (21 Aug 2019)

## New Features

- PR #894: Convert RF to treelite format
- PR #826: Jones transformation of params for ARIMA models timeSeries ml-prim
- PR #697: Silhouette Score metric ml-prim
- PR #674: KL Divergence metric ml-prim
- PR #787: homogeneity, completeness and v-measure metrics ml-prim
- PR #711: Mutual Information metric ml-prim
- PR #724: Entropy metric ml-prim
- PR #766: Expose score method based on inertia for KMeans
- PR #823: prims: cluster dispersion metric
- PR #816: Added inverse_transform() for LabelEncoder
- PR #789: prims: sampling without replacement
- PR #813: prims: Col major istance prim
- PR #635: Random Forest & Decision Tree Regression (Single-GPU)
- PR #819: Forest Inferencing Library (FIL)
- PR #829: C++: enable nvtx ranges
- PR #835: Holt-Winters algorithm
- PR #837: treelite for decision forest exchange format
- PR #871: Wrapper for FIL
- PR #870: make_blobs python function
- PR #881: wrappers for accuracy_score and adjusted_rand_score functions
- PR #840: Dask RF classification and regression
- PR #870: make_blobs python function
- PR #879: import of treelite models to FIL
- PR #892: General Gram matrices prim
- PR #883: Adding MNMG Kmeans
- PR #930: Dask RF
- PR #882: TSNE - T-Distributed Stochastic Neighbourhood Embedding
- PR #624: Internals API & Graph Based Dimensionality Reductions Callback
- PR #926: Wrapper for FIL
- PR #994: Adding MPI comm impl for testing / benchmarking MNMG CUDA
- PR #960: Enable using libcumlprims for MG algorithms/prims

## Improvements
- PR #822: build: build.sh update to club all make targets together
- PR #807: Added development conda yml files
- PR #840: Require cmake >= 3.14
- PR #832: Stateless Decision Tree and Random Forest API
- PR #857: Small modifications to comms for utilizing IB w/ Dask
- PR #851: Random forest Stateless API wrappers
- PR #865: High Performance RF
- PR #895: Pretty prints arguments!
- PR #920: Add an empty marker kernel for tracing purposes
- PR #915: syncStream added to cumlCommunicator
- PR #922: Random Forest support in FIL
- PR #911: Update headers to credit CannyLabs BH TSNE implementation
- PR #918: Streamline CUDA_REL environment variable
- PR #924: kmeans: updated APIs to be stateless, refactored code for mnmg support
- PR #950: global_bias support in FIL
- PR #773: Significant improvements to input checking of all classes and common input API for Python
- PR #957: Adding docs to RF & KMeans MNMG. Small fixes for release
- PR #965: Making dask-ml a hard dependency
- PR #976: Update api.rst for new 0.9 classes
- PR #973: Use cudaDeviceGetAttribute instead of relying on cudaDeviceProp object being passed
- PR #978: Update README for 0.9
- PR #1009: Fix references to notebooks-contrib
- PR #1015: Ability to control the number of internal streams in cumlHandle_impl via cumlHandle
- PR #1175: Add more modules to docs ToC

## Bug Fixes

- PR #923: Fix misshapen level/trend/season HoltWinters output
- PR #831: Update conda package dependencies to cudf 0.9
- PR #772: Add missing cython headers to SGD and CD
- PR #849: PCA no attribute trans_input_ transform bug fix
- PR #869: Removing incorrect information from KNN Docs
- PR #885: libclang installation fix for GPUCI
- PR #896: Fix typo in comms build instructions
- PR #921: Fix build scripts using incorrect cudf version
- PR #928: TSNE Stability Adjustments
- PR #934: Cache cudaDeviceProp in cumlHandle for perf reasons
- PR #932: Change default param value for RF classifier
- PR #949: Fix dtype conversion tests for unsupported cudf dtypes
- PR #908: Fix local build generated file ownerships
- PR #983: Change RF max_depth default to 16
- PR #987: Change default values for knn
- PR #988: Switch to exact tsne
- PR #991: Cleanup python code in cuml.dask.cluster
- PR #996: ucx_initialized being properly set in CommsContext
- PR #1007: Throws a well defined error when mutigpu is not enabled
- PR #1018: Hint location of nccl in build.sh for CI
- PR #1022: Using random_state to make K-Means MNMG tests deterministic
- PR #1034: Fix typos and formatting issues in RF docs
- PR #1052: Fix the rows_sample dtype to float

# cuML 0.8.0 (27 June 2019)

## New Features

- PR #652: Adjusted Rand Index metric ml-prim
- PR #679: Class label manipulation ml-prim
- PR #636: Rand Index metric ml-prim
- PR #515: Added Random Projection feature
- PR #504: Contingency matrix ml-prim
- PR #644: Add train_test_split utility for cuDF dataframes
- PR #612: Allow Cuda Array Interface, Numba inputs and input code refactor
- PR #641: C: Separate C-wrapper library build to generate libcuml.so
- PR #631: Add nvcategory based ordinal label encoder
- PR #681: Add MBSGDClassifier and MBSGDRegressor classes around SGD
- PR #705: Quasi Newton solver and LogisticRegression Python classes
- PR #670: Add test skipping functionality to build.sh
- PR #678: Random Forest Python class
- PR #684: prims: make_blobs primitive
- PR #673: prims: reduce cols by key primitive
- PR #812: Add cuML Communications API & consolidate Dask cuML

## Improvements

- PR #597: C++ cuML and ml-prims folder refactor
- PR #590: QN Recover from numeric errors
- PR #482: Introduce cumlHandle for pca and tsvd
- PR #573: Remove use of unnecessary cuDF column and series copies
- PR #601: Cython PEP8 cleanup and CI integration
- PR #596: Introduce cumlHandle for ols and ridge
- PR #579: Introduce cumlHandle for cd and sgd, and propagate C++ errors in cython level for cd and sgd
- PR #604: Adding cumlHandle to kNN, spectral methods, and UMAP
- PR #616: Enable clang-format for enforcing coding style
- PR #618: CI: Enable copyright header checks
- PR #622: Updated to use 0.8 dependencies
- PR #626: Added build.sh script, updated CI scripts and documentation
- PR #633: build: Auto-detection of GPU_ARCHS during cmake
- PR #650: Moving brute force kNN to prims. Creating stateless kNN API.
- PR #662: C++: Bulk clang-format updates
- PR #671: Added pickle pytests and correct pickling of Base class
- PR #675: atomicMin/Max(float, double) with integer atomics and bit flipping
- PR #677: build: 'deep-clean' to build.sh to clean faiss build as well
- PR #683: Use stateless c++ API in KNN so that it can be pickled properly
- PR #686: Use stateless c++ API in UMAP so that it can be pickled properly
- PR #695: prims: Refactor pairwise distance
- PR #707: Added stress test and updated documentation for RF
- PR #701: Added emacs temporary file patterns to .gitignore
- PR #606: C++: Added tests for host_buffer and improved device_buffer and host_buffer implementation
- PR #726: Updated RF docs and stress test
- PR #730: Update README and RF docs for 0.8
- PR #744: Random projections generating binomial on device. Fixing tests.
- PR #741: Update API docs for 0.8
- PR #754: Pickling of UMAP/KNN
- PR #753: Made PCA and TSVD picklable
- PR #746: LogisticRegression and QN API docstrings
- PR #820: Updating DEVELOPER GUIDE threading guidelines

## Bug Fixes
- PR #584: Added missing virtual destructor to deviceAllocator and hostAllocator
- PR #620: C++: Removed old unit-test files in ml-prims
- PR #627: C++: Fixed dbscan crash issue filed in 613
- PR #640: Remove setuptools from conda run dependency
- PR #646: Update link in contributing.md
- PR #649: Bug fix to LinAlg::reduce_rows_by_key prim filed in issue #648
- PR #666: fixes to gitutils.py to resolve both string decode and handling of uncommitted files
- PR #676: Fix template parameters in `bernoulli()` implementation.
- PR #685: Make CuPy optional to avoid nccl conda package conflicts
- PR #687: prims: updated tolerance for reduce_cols_by_key unit-tests
- PR #689: Removing extra prints from NearestNeighbors cython
- PR #718: Bug fix for DBSCAN and increasing batch size of sgd
- PR #719: Adding additional checks for dtype of the data
- PR #736: Bug fix for RF wrapper and .cu print function
- PR #547: Fixed issue if C++ compiler is specified via CXX during configure.
- PR #759: Configure Sphinx to render params correctly
- PR #762: Apply threshold to remove flakiness of UMAP tests.
- PR #768: Fixing memory bug from stateless refactor
- PR #782: Nearest neighbors checking properly whether memory should be freed
- PR #783: UMAP was using wrong size for knn computation
- PR #776: Hotfix for self.variables in RF
- PR #777: Fix numpy input bug
- PR #784: Fix jit of shuffle_idx python function
- PR #790: Fix rows_sample input type for RF
- PR #793: Fix for dtype conversion utility for numba arrays without cupy installed
- PR #806: Add a seed for sklearn model in RF test file
- PR #843: Rf quantile fix

# cuML 0.7.0 (10 May 2019)

## New Features

- PR #405: Quasi-Newton GLM Solvers
- PR #277: Add row- and column-wise weighted mean primitive
- PR #424: Add a grid-sync struct for inter-block synchronization
- PR #430: Add R-Squared Score to ml primitives
- PR #463: Add matrix gather to ml primitives
- PR #435: Expose cumlhandle in cython + developer guide
- PR #455: Remove default-stream arguement across ml-prims and cuML
- PR #375: cuml cpp shared library renamed to libcuml++.so
- PR #460: Random Forest & Decision Trees (Single-GPU, Classification)
- PR #491: Add doxygen build target for ml-prims
- PR #505: Add R-Squared Score to python interface
- PR #507: Add coordinate descent for lasso and elastic-net
- PR #511: Add a minmax ml-prim
- PR #516: Added Trustworthiness score feature
- PR #520: Add local build script to mimic gpuCI
- PR #503: Add column-wise matrix sort primitive
- PR #525: Add docs build script to cuML
- PR #528: Remove current KMeans and replace it with a new single GPU implementation built using ML primitives

## Improvements

- PR #481: Refactoring Quasi-Newton to use cumlHandle
- PR #467: Added validity check on cumlHandle_t
- PR #461: Rewrote permute and added column major version
- PR #440: README updates
- PR #295: Improve build-time and the interface e.g., enable bool-OutType, for distance()
- PR #390: Update docs version
- PR #272: Add stream parameters to cublas and cusolver wrapper functions
- PR #447: Added building and running mlprims tests to CI
- PR #445: Lower dbscan memory usage by computing adjacency matrix directly
- PR #431: Add support for fancy iterator input types to LinAlg::reduce_rows_by_key
- PR #394: Introducing cumlHandle API to dbscan and add example
- PR #500: Added CI check for black listed CUDA Runtime API calls
- PR #475: exposing cumlHandle for dbscan from python-side
- PR #395: Edited the CONTRIBUTING.md file
- PR #407: Test files to run stress, correctness and unit tests for cuml algos
- PR #512: generic copy method for copying buffers between device/host
- PR #533: Add cudatoolkit conda dependency
- PR #524: Use cmake find blas and find lapack to pass configure options to faiss
- PR #527: Added notes on UMAP differences from reference implementation
- PR #540: Use latest release version in update-version CI script
- PR #552: Re-enable assert in kmeans tests with xfail as needed
- PR #581: Add shared memory fast col major to row major function back with bound checks
- PR #592: More efficient matrix copy/reverse methods
- PR #721: Added pickle tests for DBSCAN and Random Projections

## Bug Fixes

- PR #334: Fixed segfault in `ML::cumlHandle_impl::destroyResources`
- PR #349: Developer guide clarifications for cumlHandle and cumlHandle_impl
- PR #398: Fix CI scripts to allow nightlies to be uploaded
- PR #399: Skip PCA tests to allow CI to run with driver 418
- PR #422: Issue in the PCA tests was solved and CI can run with driver 418
- PR #409: Add entry to gitmodules to ignore build artifacts
- PR #412: Fix for svdQR function in ml-prims
- PR #438: Code that depended on FAISS was building everytime.
- PR #358: Fixed an issue when switching streams on MLCommon::device_buffer and MLCommon::host_buffer
- PR #434: Fixing bug in CSR tests
- PR #443: Remove defaults channel from ci scripts
- PR #384: 64b index arithmetic updates to the kernels inside ml-prims
- PR #459: Fix for runtime library path of pip package
- PR #464: Fix for C++11 destructor warning in qn
- PR #466: Add support for column-major in LinAlg::*Norm methods
- PR #465: Fixing deadlock issue in GridSync due to consecutive sync calls
- PR #468: Fix dbscan example build failure
- PR #470: Fix resource leakage in Kalman filter python wrapper
- PR #473: Fix gather ml-prim test for change in rng uniform API
- PR #477: Fixes default stream initialization in cumlHandle
- PR #480: Replaced qn_fit() declaration with #include of file containing definition to fix linker error
- PR #495: Update cuDF and RMM versions in GPU ci test scripts
- PR #499: DEVELOPER_GUIDE.md: fixed links and clarified ML::detail::streamSyncer example
- PR #506: Re enable ml-prim tests in CI
- PR #508: Fix for an error with default argument in LinAlg::meanSquaredError
- PR #519: README.md Updates and adding BUILD.md back
- PR #526: Fix the issue of wrong results when fit and transform of PCA are called separately
- PR #531: Fixing missing arguments in updateDevice() for RF
- PR #543: Exposing dbscan batch size through cython API and fixing broken batching
- PR #551: Made use of ZLIB_LIBRARIES consistent between ml_test and ml_mg_test
- PR #557: Modified CI script to run cuML tests before building mlprims and removed lapack flag
- PR #578: Updated Readme.md to add lasso and elastic-net
- PR #580: Fixing cython garbage collection bug in KNN
- PR #577: Use find libz in prims cmake
- PR #594: fixed cuda-memcheck mean_center test failures


# cuML 0.6.1 (09 Apr 2019)

## Bug Fixes

- PR #462 Runtime library path fix for cuML pip package


# cuML 0.6.0 (22 Mar 2019)

## New Features

- PR #249: Single GPU Stochastic Gradient Descent for linear regression, logistic regression, and linear svm with L1, L2, and elastic-net penalties.
- PR #247: Added "proper" CUDA API to cuML
- PR #235: NearestNeighbors MG Support
- PR #261: UMAP Algorithm
- PR #290: NearestNeighbors numpy MG Support
- PR #303: Reusable spectral embedding / clustering
- PR #325: Initial support for single process multi-GPU OLS and tSVD
- PR #271: Initial support for hyperparameter optimization with dask for many models

## Improvements

- PR #144: Dockerfile update and docs for LinearRegression and Kalman Filter.
- PR #168: Add /ci/gpu/build.sh file to cuML
- PR #167: Integrating full-n-final ml-prims repo inside cuml
- PR #198: (ml-prims) Removal of *MG calls + fixed a bug in permute method
- PR #194: Added new ml-prims for supporting LASSO regression.
- PR #114: Building faiss C++ api into libcuml
- PR #64: Using FAISS C++ API in cuML and exposing bindings through cython
- PR #208: Issue ml-common-3: Math.h: swap thrust::for_each with binaryOp,unaryOp
- PR #224: Improve doc strings for readable rendering with readthedocs
- PR #209: Simplify README.md, move build instructions to BUILD.md
- PR #218: Fix RNG to use given seed and adjust RNG test tolerances.
- PR #225: Support for generating random integers
- PR #215: Refactored LinAlg::norm to Stats::rowNorm and added Stats::colNorm
- PR #234: Support for custom output type and passing index value to main_op in *Reduction kernels
- PR #230: Refactored the cuda_utils header
- PR #236: Refactored cuml python package structure to be more sklearn like
- PR #232: Added reduce_rows_by_key
- PR #246: Support for 2 vectors in the matrix vector operator
- PR #244: Fix for single GPU OLS and Ridge to support one column training data
- PR #271: Added get_params and set_params functions for linear and ridge regression
- PR #253: Fix for issue #250-reduce_rows_by_key failed memcheck for small nkeys
- PR #269: LinearRegression, Ridge Python docs update and cleaning
- PR #322: set_params updated
- PR #237: Update build instructions
- PR #275: Kmeans use of faster gpu_matrix
- PR #288: Add n_neighbors to NearestNeighbors constructor
- PR #302: Added FutureWarning for deprecation of current kmeans algorithm
- PR #312: Last minute cleanup before release
- PR #315: Documentation updating and enhancements
- PR #330: Added ignored argument to pca.fit_transform to map to sklearn's implemenation
- PR #342: Change default ABI to ON
- PR #572: Pulling DBSCAN components into reusable primitives


## Bug Fixes

- PR #193: Fix AttributeError in PCA and TSVD
- PR #211: Fixing inconsistent use of proper batch size calculation in DBSCAN
- PR #202: Adding back ability for users to define their own BLAS
- PR #201: Pass CMAKE CUDA path to faiss/configure script
- PR #200 Avoid using numpy via cimport in KNN
- PR #228: Bug fix: LinAlg::unaryOp with 0-length input
- PR #279: Removing faiss-gpu references in README
- PR #321: Fix release script typo
- PR #327: Update conda requirements for version 0.6 requirements
- PR #352: Correctly calculating numpy chunk sizing for kNN
- PR #345: Run python import as part of package build to trigger compilation
- PR #347: Lowering memory usage of kNN.
- PR #355: Fixing issues with very large numpy inputs to SPMG OLS and tSVD.
- PR #357: Removing FAISS requirement from README
- PR #362: Fix for matVecOp crashing on large input sizes
- PR #366: Index arithmetic issue fix with TxN_t class
- PR #376: Disabled kmeans tests since they are currently too sensitive (see #71)
- PR #380: Allow arbitrary data size on ingress for numba_utils.row_matrix
- PR #385: Fix for long import cuml time in containers and fix for setup_pip
- PR #630: Fixing a missing kneighbors in nearest neighbors python proxy

# cuML 0.5.1 (05 Feb 2019)

## Bug Fixes

- PR #189 Avoid using numpy via cimport to prevent ABI issues in Cython compilation


# cuML 0.5.0 (28 Jan 2019)

## New Features

- PR #66: OLS Linear Regression
- PR #44: Distance calculation ML primitives
- PR #69: Ridge (L2 Regularized) Linear Regression
- PR #103: Linear Kalman Filter
- PR #117: Pip install support
- PR #64: Device to device support from cuML device pointers into FAISS

## Improvements

- PR #56: Make OpenMP optional for building
- PR #67: Github issue templates
- PR #44: Refactored DBSCAN to use ML primitives
- PR #91: Pytest cleanup and sklearn toyset datasets based pytests for kmeans and dbscan
- PR #75: C++ example to use kmeans
- PR #117: Use cmake extension to find any zlib installed in system
- PR #94: Add cmake flag to set ABI compatibility
- PR #139: Move thirdparty submodules to root and add symlinks to new locations
- PR #151: Replace TravisCI testing and conda pkg builds with gpuCI
- PR #164: Add numba kernel for faster column to row major transform
- PR #114: Adding FAISS to cuml build

## Bug Fixes

- PR #48: CUDA 10 compilation warnings fix
- PR #51: Fixes to Dockerfile and docs for new build system
- PR #72: Fixes for GCC 7
- PR #96: Fix for kmeans stack overflow with high number of clusters
- PR #105: Fix for AttributeError in kmeans fit method
- PR #113: Removed old  glm python/cython files
- PR #118: Fix for AttributeError in kmeans predict method
- PR #125: Remove randomized solver option from PCA python bindings


# cuML 0.4.0 (05 Dec 2018)

## New Features

## Improvements

- PR #42: New build system: separation of libcuml.so and cuml python package
- PR #43: Added changelog.md

## Bug Fixes


# cuML 0.3.0 (30 Nov 2018)

## New Features

- PR #33: Added ability to call cuML algorithms using numpy arrays

## Improvements

- PR #24: Fix references of python package from cuML to cuml and start using versioneer for better versioning
- PR #40: Added support for refactored cuDF 0.3.0, updated Conda files
- PR #33: Major python test cleaning, all tests pass with cuDF 0.2.0 and 0.3.0. Preparation for new build system
- PR #34: Updated batch count calculation logic in DBSCAN
- PR #35: Beginning of DBSCAN refactor to use cuML mlprims and general improvements

## Bug Fixes

- PR #30: Fixed batch size bug in DBSCAN that caused crash. Also fixed various locations for potential integer overflows
- PR #28: Fix readthedocs build documentation
- PR #29: Fix pytests for cuml name change from cuML
- PR #33: Fixed memory bug that would cause segmentation faults due to numba releasing memory before it was used. Also fixed row major/column major bugs for different algorithms
- PR #36: Fix kmeans gtest to use device data
- PR #38: cuda\_free bug removed that caused google tests to sometimes pass and sometimes fail randomly
- PR #39: Updated cmake to correctly link with CUDA libraries, add CUDA runtime linking and include source files in compile target

# cuML 0.2.0 (02 Nov 2018)

## New Features

- PR #11: Kmeans algorithm added
- PR #7: FAISS KNN wrapper added
- PR #21: Added Conda install support

## Improvements

- PR #15: Added compatibility with cuDF (from prior pyGDF)
- PR #13: Added FAISS to Dockerfile
- PR #21: Added TravisCI build system for CI and Conda builds

## Bug Fixes

- PR #4: Fixed explained variance bug in TSVD
- PR #5: Notebook bug fixes and updated results


# cuML 0.1.0

Initial release including PCA, TSVD, DBSCAN, ml-prims and cython wrappers<|MERGE_RESOLUTION|>--- conflicted
+++ resolved
@@ -69,13 +69,10 @@
 - PR #2494: Set QN regularization strength consistent with scikit-learn
 - PR #2486: Fix cupy input to kmeans init
 - PR #2497: Changes to accomodate cuDF unsigned categorical changes
-<<<<<<< HEAD
-- PR #2508: Use positional parameters in sklearn.datasets.make_* functions
-=======
 - PR #2507: Import `treelite.sklearn`
 - PR #2521: Fixing invalid smem calculation in KNeighborsCLassifier
 - PR #2515: Increase tolerance for LogisticRegression test
->>>>>>> 5d6377b2
+- PR #2508: Use keyword parameters in sklearn.datasets.make_* functions
 
 # cuML 0.14.0 (03 Jun 2020)
 
