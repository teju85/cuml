--- conflicted
+++ resolved
@@ -23,11 +23,8 @@
 - PR #1300: Lowercase parameter versions for FIL algorithms
 - PR #1312: Update CuPy to version 6.5 and use conda-forge channel
 - PR #1314: Added options needed for ASVDb output (CUDA ver, etc.), added option to select algos
-<<<<<<< HEAD
 - PR #1338: Remove BUILD_ABI references in CI scripts
-=======
 - PR #1340: Updated unit tests to uses larger dataset
->>>>>>> ef81e551
 
 ## Bug Fixes
 - PR #1212: Fix cmake git cloning always running configure in subprojects
