--- conflicted
+++ resolved
@@ -1,12 +1,9 @@
 # cuML 0.13.0 (Date TBD)
 
 ## New Features
-<<<<<<< HEAD
 - PR #1635: cuML Array shim and configurable output added to cluster methods
-=======
 - PR #1683: cuml.dask make_regression
 - PR #1689: Add framework for cuML Dask serializers
->>>>>>> 6f1ffb9f
 
 ## Improvements
 - PR #1644: Add `predict_proba()` for FIL binary classifier
