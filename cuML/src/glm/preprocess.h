--- conflicted
+++ resolved
@@ -34,11 +34,7 @@
 void preProcessData(math_t *input, int n_rows, int n_cols, math_t *labels,
 		math_t *intercept, math_t *mu_input, math_t *mu_labels, math_t *norm2_input,
 		bool fit_intercept, bool normalize, cublasHandle_t cublas_handle,
-<<<<<<< HEAD
-		cusolverDnHandle_t cusolver_handle, cudaStream_t stream) {
-=======
-                cusolverDnHandle_t cusolver_handle, cudaStream_t stream = 0) {
->>>>>>> 49966031
+                cusolverDnHandle_t cusolver_handle, cudaStream_t stream) {
 
 	ASSERT(n_cols > 0,
 			"Parameter n_cols: number of columns cannot be less than one");
@@ -53,17 +49,10 @@
 		Stats::meanCenter(labels, labels, mu_labels, 1, n_rows, false, true, stream);
 
 		if (normalize) {
-<<<<<<< HEAD
-			LinAlg::colNorm(norm2_input, input, n_cols, n_rows, LinAlg::L2Norm,
-                    []__device__(math_t v){ return MLCommon::mySqrt(v); }, stream);
-			Matrix::matrixVectorBinaryDivSkipZero(input, norm2_input, n_rows, n_cols, 
-                                              false, true, stream, true);
-=======
 			LinAlg::colNorm(norm2_input, input, n_cols, n_rows, LinAlg::L2Norm, false,
                                         stream,
                                         []__device__(math_t v){ return MLCommon::mySqrt(v); });
-			Matrix::matrixVectorBinaryDivSkipZero(input, norm2_input, n_rows, n_cols, false, true, true);
->>>>>>> 49966031
+			Matrix::matrixVectorBinaryDivSkipZero(input, norm2_input, n_rows, n_cols, false, true, stream, true);
 		}
 	}
 
