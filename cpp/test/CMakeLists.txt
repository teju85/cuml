#=============================================================================
# Copyright (c) 2018-2020, NVIDIA CORPORATION.
#
# Licensed under the Apache License, Version 2.0 (the "License");
# you may not use this file except in compliance with the License.
# You may obtain a copy of the License at
#
#     http://www.apache.org/licenses/LICENSE-2.0
#
# Unless required by applicable law or agreed to in writing, software
# distributed under the License is distributed on an "AS IS" BASIS,
# WITHOUT WARRANTIES OR CONDITIONS OF ANY KIND, either express or implied.
# See the License for the specific language governing permissions and
# limitations under the License.
#=============================================================================

set(CUML_TEST_INCLUDE_DIRS
  ${CUML_INCLUDE_DIRECTORIES}
  ${GTEST_INCLUDE_DIRS}/include
  ${TREELITE_DIR}/runtime/native/include)

set(CUML_TEST_LINK_LIBRARIES
  ${CUML_CPP_TARGET}
  FAISS::FAISS
  GTest::GTest
  GTest::Main
  treelite::treelite
  treelite::treelite_runtime
  ${CUDA_cublas_LIBRARY}
  ${CUDA_curand_LIBRARY}
  ${CUDA_cusolver_LIBRARY}
  ${CUDA_CUDART_LIBRARY}
  ${CUDA_cusparse_LIBRARY}
  )

set(PRIMS_TEST_LINK_LIBRARIES
  ${CUDA_cublas_LIBRARY}
  ${CUDA_curand_LIBRARY}
  ${CUDA_cusolver_LIBRARY}
  ${CUDA_CUDART_LIBRARY}
  ${CUDA_cusparse_LIBRARY})

##############################################################################
# - build ml_test executable -------------------------------------------------

if(BUILD_CUML_TESTS)
  # (please keep the filenames in alphabetical order)
  add_executable(ml
    sg/cd_test.cu
    sg/dbscan_test.cu
    sg/decisiontree_batchedlevel_algo.cu
    sg/decisiontree_batchedlevel_unittest.cu
    sg/fil_test.cu
<<<<<<< HEAD
    sg/genetic/node_test.cpp
    sg/genetic/param_test.cu
=======
    sg/multi_sum_test.cu
>>>>>>> d72c54a7
    sg/handle_test.cu
    sg/holtwinters_test.cu
    sg/kmeans_test.cu
    sg/knn_test.cu
    sg/lars_test.cu
    sg/logger.cpp
    sg/nvtx_test.cpp
    sg/ols.cu
    sg/pca_test.cu
    sg/quasi_newton.cu
    sg/rf_accuracy_test.cu
    sg/rf_batched_classification_test.cu
    sg/rf_batched_regression_test.cu
    sg/rf_depth_test.cu
    sg/rf_test.cu
    sg/rf_treelite_test.cu
    sg/ridge.cu
    sg/rproj_test.cu
    sg/sgd.cu
    sg/shap_kernel.cu
    sg/svc_test.cu
    sg/trustworthiness_test.cu
    sg/tsne_test.cu
    sg/tsvd_test.cu
    sg/umap_parametrizable_test.cu
    )

  add_dependencies(ml cutlass)

  target_include_directories(ml PRIVATE ${CUML_TEST_INCLUDE_DIRS})

  target_link_libraries(ml ${CUML_TEST_LINK_LIBRARIES})

endif(BUILD_CUML_TESTS)

##############################################################################
# - build test_ml_mg executable ----------------------------------------------

if(BUILD_CUML_MG_TESTS)

  if(MPI_CXX_FOUND)
    # (please keep the filenames in alphabetical order)
    add_executable(ml_mg
      mg/knn.cu
      mg/knn_classify.cu
      mg/knn_regress.cu
      mg/main.cu
      mg/pca.cu)

    set(CUML_TEST_INCLUDE_DIRS
        ${CUML_TEST_INCLUDE_DIRS}
        NCCL::NCCL
        ${MPI_CXX_INCLUDE_PATH}
        ${cumlprims_mg_INCLUDE_DIRS})

    target_include_directories(ml_mg PUBLIC ${CUML_TEST_INCLUDE_DIRS})

    set(CUML_TEST_LINK_LIBRARIES
    	${CUML_TEST_LINK_LIBRARIES}
    	NCCL::NCCL
    	${MPI_CXX_LIBRARIES}
    	cumlprims_mg::cumlprims_mg)

    target_link_libraries(ml_mg ${CUML_TEST_LINK_LIBRARIES})

  else(MPI_CXX_FOUND)
   message("OpenMPI not found. Skipping 'ml_mg'")
  endif(MPI_CXX_FOUND)
endif(BUILD_CUML_MG_TESTS)

##############################################################################
# - build prims_test executable ----------------------------------------------

if(BUILD_PRIMS_TESTS)
  # (please keep the filenames in alphabetical order)
  add_executable(prims
    prims/add_sub_dev_scalar.cu
    prims/adjusted_rand_index.cu
    prims/batched/csr.cu
    prims/batched/gemv.cu
    prims/batched/information_criterion.cu
    prims/batched/make_symm.cu
    prims/batched/matrix.cu
    prims/cache.cu
    prims/columnSort.cu
    prims/completeness_score.cu
    prims/contingencyMatrix.cu
          prims/cov.cu
    prims/csr.cu
    prims/cutlass_gemm.cu
    prims/decoupled_lookback.cu
    prims/device_utils.cu
    prims/dispersion.cu
    prims/dist_adj.cu
    prims/dist_cos.cu
    prims/dist_euc_exp.cu
    prims/dist_euc_unexp.cu
    prims/dist_l1.cu
    prims/eltwise2d.cu
    prims/entropy.cu
    prims/epsilon_neighborhood.cu
    prims/fast_int_div.cu
    prims/fused_l2_nn.cu
    prims/gather.cu
    prims/gram.cu
    prims/grid_sync.cu
    prims/hinge.cu
    prims/histogram.cu
    prims/homogeneity_score.cu
    prims/host_buffer.cu
    prims/jones_transform.cu
    prims/kl_divergence.cu
    prims/knn_classify.cu
    prims/knn_regression.cu
    prims/knn.cu
    prims/kselection.cu
    prims/label.cu
    prims/linearReg.cu
    prims/log.cu
    prims/logisticReg.cu
    prims/make_arima.cu
    prims/make_blobs.cu
    prims/make_regression.cu
    prims/minmax.cu
    prims/mvg.cu
    prims/mutual_info_score.cu
    prims/penalty.cu
    prims/permute.cu
    prims/power.cu
    prims/rand_index.cu
    prims/reduce_cols_by_key.cu
    prims/reduce_rows_by_key.cu
    prims/reverse.cu
    prims/rsvd.cu
    prims/score.cu
    prims/seive.cu
    prims/sigmoid.cu
    prims/sparse/add.cu
    prims/sparse/convert_coo.cu
    prims/sparse/convert_csr.cu
    prims/sparse/csr_row_slice.cu
    prims/sparse/csr_to_dense.cu
    prims/sparse/csr_transpose.cu
    prims/sparse/degree.cu
    prims/sparse/distance.cu
    prims/sparse/filter.cu
    prims/sparse/knn.cu
    prims/sparse/norm.cu
    prims/sparse/row_op.cu
    prims/sparse/selection.cu
    prims/sparse/sort.cu
    prims/sparse/symmetrize.cu
    prims/silhouette_score.cu
    prims/sqrt.cu
    prims/ternary_op.cu
    prims/trustworthiness.cu
    prims/v_measure.cu
    prims/weighted_mean.cu
    ../src/common/logger.cpp)  # because prims is header only!

  target_include_directories(prims PRIVATE ${CUML_TEST_INCLUDE_DIRS})

  add_dependencies(prims cutlass)

  target_link_libraries(prims
  	GTest::GTest
  	GTest::Main
  	FAISS::FAISS
    ${PRIMS_TEST_LINK_LIBRARIES})

endif(BUILD_PRIMS_TESTS)<|MERGE_RESOLUTION|>--- conflicted
+++ resolved
@@ -51,18 +51,15 @@
     sg/decisiontree_batchedlevel_algo.cu
     sg/decisiontree_batchedlevel_unittest.cu
     sg/fil_test.cu
-<<<<<<< HEAD
     sg/genetic/node_test.cpp
     sg/genetic/param_test.cu
-=======
-    sg/multi_sum_test.cu
->>>>>>> d72c54a7
     sg/handle_test.cu
     sg/holtwinters_test.cu
     sg/kmeans_test.cu
     sg/knn_test.cu
     sg/lars_test.cu
     sg/logger.cpp
+    sg/multi_sum_test.cu
     sg/nvtx_test.cpp
     sg/ols.cu
     sg/pca_test.cu
