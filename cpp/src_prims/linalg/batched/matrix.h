--- conflicted
+++ resolved
@@ -40,10 +40,7 @@
 #include <linalg/binary_op.h>
 #include <linalg/cublas_wrappers.h>
 #include <linalg/unary_op.h>
-<<<<<<< HEAD
 #include <matrix/matrix.h>
-=======
->>>>>>> edfdf37a
 #include <common/device_buffer.hpp>
 
 namespace MLCommon {
@@ -386,8 +383,8 @@
 
     Matrix<T> At(n, m, m_batch_size, m_cublasHandle, m_allocator, m_stream);
 
-    const double* d_A = m_A_dense.get();
-    double* d_At = At.m_A_dense.get();
+    const double* d_A = m_dense.data();
+    double* d_At = At.m_dense.data();
 
     // Naive batched transpose ; TODO: improve
     auto counting = thrust::make_counting_iterator<int>(0);
