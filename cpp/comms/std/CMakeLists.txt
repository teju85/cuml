--- conflicted
+++ resolved
@@ -33,14 +33,8 @@
 
 include_directories( include
 	${CMAKE_CUDA_TOOLKIT_INCLUDE_DIRECTORIES}
-<<<<<<< HEAD
-	${CUML_DIR}/src
-	${CUML_DIR}/src_prims
-        ${CUML_DIR}/include
-=======
 	../../src
 	../../src_prims
->>>>>>> 96ba20a2
 )
 
 set(COMMS_LINK_LIBRARIES ${CUML_CPP_TARGET})
